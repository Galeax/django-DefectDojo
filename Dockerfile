--- conflicted
+++ resolved
@@ -1,8 +1,21 @@
-<<<<<<< HEAD
-FROM ubuntu:16.04 as base
+FROM ubuntu:latest as base
 MAINTAINER Matt Tesauro <matt.tesauro@owasp.org>, Aaron Weaver <aaron.weaver@owasp.org>
 
-# # # Create a docker image for DefectDojo and all dependencies
+# Multi-stage build for DefectDojo
+# Stage 1: base
+# Creates the base image with DefectDojo and Django
+#
+# Stage 2: dev-mysql-self-contained
+# Creates an all in one with mysql for travis and dev testing
+#
+# Stage 3: release
+# DefectDojo app only with depenencies and for use with an external DB
+#
+# To build MySQL:
+# docker build --target dev-mysql-self-contained -t defectdojo-dev-mysql-self-contained .
+#
+# To build release (no DB):
+# docker build --target release -t defectdojo-release .
 
 # Create the application user;
 RUN adduser --disabled-password --gecos "DefectDojo" dojo
@@ -18,59 +31,13 @@
 FROM base as dev-mysql-self-contained
 RUN ./setup-docker.bash -y db -d MYSQL
 # Give the app user sudo permissions and switch executing user
-ADD ./docker/etc/dojo_sudo /etc/sudoers.d/
+ADD ./docker/dojo_sudo /etc/sudoers.d/
+USER dojo:dojo
 # Start DefectDojo Services
 CMD entrypoint_scripts/run/startup-docker.bash
 
 ########## Stage: release ##########
 FROM dev-mysql-self-contained as release
 RUN ./setup-docker.bash -y release
-# USER dojo
-CMD gunicorn --bind 0.0.0.0:$PORT wsgi
-=======
-FROM ubuntu:latest
-LABEL maintainer "Matt Tesauro <matt.tesauro@owasp.org>"
-
-RUN DEBIAN_FRONTEND=noninteractive apt-get update
-
-# REVIEW: I think 'build-essential' contains git and gcc
-RUN DEBIAN_FRONTEND=noninteractive apt-get install -y \
-    sudo \
-    git \
-    curl \
-    expect \
-    apt-transport-https \
-    libjpeg-dev \
-    gcc \
-    libssl-dev \
-    python-dev \
-    python-pip \
-    gunicorn \
-    nodejs \
-    wkhtmltopdf \
-    build-essential \
-    libmysqlclient-dev
-
-# 'cmdtest' contains a conflicting 'yarn'
-RUN apt-get remove cmdtest
-RUN echo 'deb https://dl.yarnpkg.com/debian/ stable main' | tee /etc/apt/sources.list.d/yarn.list
-RUN curl -sS https://dl.yarnpkg.com/debian/pubkey.gpg | apt-key add -
-RUN apt-get update
-RUN apt-get install -y yarn
-
-RUN adduser --disabled-password --gecos "DefectDojo" dojo
-ADD ./docker/dojo_sudo /etc/sudoers.d/
-USER dojo:dojo
-ADD --chown=dojo:dojo . /opt/django-DefectDojo
-WORKDIR /opt/django-DefectDojo
-RUN sudo -H pip install .
-RUN sudo -H pip install .[mysql]
-RUN sudo -H pip install -r requirements.txt
-RUN cd components && yarn
-
-ADD --chown=dojo:dojo ./docker/entrypoint.sh /entrypoint.sh
-RUN chmod +x /entrypoint.sh
-ADD --chown=dojo:dojo ./docker/wait-for-it.sh /wait-for-it.sh
-RUN chmod +x /wait-for-it.sh
-ENTRYPOINT /entrypoint.sh
->>>>>>> 6107333f
+RUN chmod +x docker/entrypoint.sh
+CMD docker/entrypoint.sh