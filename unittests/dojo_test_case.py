import copy
import json
import logging
import os
import pprint
from itertools import chain

from django.test import TestCase
from django.urls import reverse
from django.utils import timezone
from django.utils.http import urlencode
from rest_framework.authtoken.models import Token
from rest_framework.test import APIClient, APITestCase
from vcr_unittest import VCRTestCase

from dojo.jira_link import helper as jira_helper
from dojo.jira_link.views import get_custom_field
from dojo.models import (
    SEVERITIES,
    DojoMeta,
    Endpoint,
    Endpoint_Status,
    Engagement,
    Finding,
    JIRA_Issue,
    JIRA_Project,
    Notes,
    Product,
    Product_Type,
    SLA_Configuration,
    System_Settings,
    Test,
    Test_Type,
    User,
)

logger = logging.getLogger(__name__)


def get_unit_tests_path():
    return os.path.dirname(os.path.realpath(__file__))


class DojoTestUtilsMixin:

    def get_test_admin(self, *args, **kwargs):
        return User.objects.get(username="admin")

    def system_settings(
        self,
        enable_jira=False,
        enable_jira_web_hook=False,
        disable_jira_webhook_secret=False,
        jira_webhook_secret=None,
        enable_product_tag_inehritance=False,
    ):
        ss = System_Settings.objects.get()
        ss.enable_jira = enable_jira
        ss.enable_jira_web_hook = enable_jira_web_hook
        ss.disable_jira_webhook_secret = disable_jira_webhook_secret
        ss.jira_webhook_secret = jira_webhook_secret
        ss.enable_product_tag_inheritance = enable_product_tag_inehritance
        ss.save()

    def create_product_type(self, name, *args, description="dummy description", **kwargs):
        product_type = Product_Type(name=name, description=description)
        product_type.save()
        return product_type

    def create_sla_configuration(self, name, *args, description="dummy description", critical=7, high=30, medium=60, low=120, **kwargs):
        sla_configuration = SLA_Configuration(name=name, description=description, critical=critical, high=high, medium=medium, low=low)
        sla_configuration.save()
        return sla_configuration

    def create_product(self, name, *args, description="dummy description", prod_type=None, tags=[], **kwargs):
        if not prod_type:
            prod_type = Product_Type.objects.first()
        product = Product(name=name, description=description, prod_type=prod_type, tags=tags)
        product.save()
        return product

    def patch_product_api(self, product_id, product_details):
        payload = copy.deepcopy(product_details)
        response = self.client.patch(reverse("product-list") + f"{product_id}/", payload, format="json")
        self.assertEqual(200, response.status_code, response.content[:1000])
        return response.data

    def patch_endpoint_api(self, endpoint_id, endpoint_details):
        payload = copy.deepcopy(endpoint_details)
        response = self.client.patch(reverse("endpoint-list") + f"{endpoint_id}/", payload, format="json")
        self.assertEqual(200, response.status_code, response.content[:1000])
        return response.data

    def create_engagement(self, name, product, *args, description=None, **kwargs):
        engagement = Engagement(name=name, description=description, product=product, target_start=timezone.now(), target_end=timezone.now())
        engagement.save()
        return engagement

    def create_test(self, engagement=None, scan_type=None, title=None, *args, description=None, **kwargs):
        test = Test(title=title, scan_type=scan_type, engagement=engagement, test_type=Test_Type.objects.get(name=scan_type), target_start=timezone.now(), target_end=timezone.now())
        test.save()
        return test

    def get_test(self, id):
        return Test.objects.get(id=id)

    def get_test_api(self, test_id):
        response = self.client.patch(reverse("engagement-list") + f"{test_id}/")
        self.assertEqual(200, response.status_code, response.content[:1000])
        return response.data

    def get_engagement(self, id):
        return Engagement.objects.get(id=id)

    def get_engagement_api(self, engagement_id):
        response = self.client.patch(reverse("engagement-list") + f"{engagement_id}/")
        self.assertEqual(200, response.status_code, response.content[:1000])
        return response.data

    def assert_jira_issue_count_in_test(self, test_id, count):
        test = self.get_test(test_id)
        jira_issues = JIRA_Issue.objects.filter(finding__in=test.finding_set.all())
        self.assertEqual(count, len(jira_issues))

    def assert_jira_group_issue_count_in_test(self, test_id, count):
        test = self.get_test(test_id)
        jira_issues = JIRA_Issue.objects.filter(finding_group__test=test)
        self.assertEqual(count, len(jira_issues))

    def model_to_dict(self, instance):
        opts = instance._meta
        data = {}
        for f in chain(opts.concrete_fields, opts.private_fields):
            data[f.name] = f.value_from_object(instance)
        for f in opts.many_to_many:
            data[f.name] = [i.id for i in f.value_from_object(instance)]
        return data

    def log_model_instance(self, instance):
        logger.debug("model instance: %s", pprint.pprint(self.model_to_dict(instance)))

    def log_model_instances(self, instances):
        for instance in instances:
            self.log_model_instance(instance)

    def db_finding_count(self):
        return Finding.objects.all().count()

    def db_endpoint_count(self):
        return Endpoint.objects.all().count()

    def db_endpoint_status_count(self, mitigated=None):
        eps = Endpoint_Status.objects.all()
        if mitigated is not None:
            eps = eps.filter(mitigated=mitigated)
        return eps.count()

    def db_endpoint_tag_count(self):
        return Endpoint.tags.tag_model.objects.all().count()

    def db_notes_count(self):
        return Notes.objects.all().count()

    def db_dojo_meta_count(self):
        return DojoMeta.objects.all().count()

    def get_new_product_with_jira_project_data(self):
        return {
            "name": "new product",
            "description": "new description",
            "prod_type": 1,
            "jira-project-form-project_key": "IFFFNEW",
            "jira-project-form-jira_instance": 2,
            "jira-project-form-enable_engagement_epic_mapping": "on",
            "jira-project-form-epic_issue_type_name": "Epic",
            "jira-project-form-push_notes": "on",
            "jira-project-form-product_jira_sla_notification": "on",
            "jira-project-form-custom_fields": "null",
            "sla_configuration": 1,

        }

    def get_new_product_without_jira_project_data(self):
        return {
            "name": "new product",
            "description": "new description",
            "prod_type": 1,
            "sla_configuration": 1,
            # A value is set by default by the model, so we need to add it here as well
            "jira-project-form-epic_issue_type_name": "Epic",
            # 'project_key': 'IFFF',
            # 'jira_instance': 2,
            # 'enable_engagement_epic_mapping': 'on',
            # 'push_notes': 'on',
            # 'jira-project-form-product_jira_sla_notification': 'on'
        }

    def get_product_with_jira_project_data(self, product):
        return {
            "name": product.name,
            "description": product.description,
            "prod_type": product.prod_type.id,
            "jira-project-form-project_key": "IFFF",
            "jira-project-form-jira_instance": 2,
            "jira-project-form-enable_engagement_epic_mapping": "on",
            "jira-project-form-epic_issue_type_name": "Epic",
            "jira-project-form-push_notes": "on",
            "jira-project-form-product_jira_sla_notification": "on",
            "jira-project-form-custom_fields": "null",
            "sla_configuration": 1,

        }

    def get_product_with_jira_project_data2(self, product):
        return {
            "name": product.name,
            "description": product.description,
            "prod_type": product.prod_type.id,
            "jira-project-form-project_key": "IFFF2",
            "jira-project-form-jira_instance": 2,
            "jira-project-form-enable_engagement_epic_mapping": "on",
            "jira-project-form-epic_issue_type_name": "Epic",
            "jira-project-form-push_notes": "on",
            "jira-project-form-product_jira_sla_notification": "on",
            "jira-project-form-custom_fields": "null",
            "sla_configuration": 1,

        }

    def get_product_with_empty_jira_project_data(self, product):
        return {
            "name": product.name,
            "description": product.description,
            "prod_type": product.prod_type.id,
            "sla_configuration": 1,
            # A value is set by default by the model, so we need to add it here as well
            "jira-project-form-epic_issue_type_name": "Epic",
            "jira-project-form-custom_fields": "null",
            # 'project_key': 'IFFF',
            # 'jira_instance': 2,
            # 'enable_engagement_epic_mapping': 'on',
            # 'push_notes': 'on',
            # 'jira-project-form-product_jira_sla_notification': 'on'
        }

    def get_expected_redirect_product(self, product):
        return "/product/%i" % product.id

    def add_product_jira(self, data, expect_redirect_to=None, expect_200=False):
        response = self.client.get(reverse("new_product"))

        # logger.debug('before: JIRA_Project last')
        # self.log_model_instance(JIRA_Project.objects.last())

        if not expect_redirect_to and not expect_200:
            expect_redirect_to = "/product/%i"

        response = self.client.post(reverse("new_product"), urlencode(data), content_type="application/x-www-form-urlencoded")

        # logger.debug('after: JIRA_Project last')
        # self.log_model_instance(JIRA_Project.objects.last())

        product = None
        if expect_200:
            self.assertEqual(response.status_code, 200)
        elif expect_redirect_to:
            self.assertEqual(response.status_code, 302)
            # print('url: ' + response.url)
            try:
                product = Product.objects.get(id=response.url.split("/")[-1])
            except:
                try:
                    product = Product.objects.get(id=response.url.split("/")[-2])
                except:
                    raise ValueError("error parsing id from redirect uri: " + response.url)
            self.assertEqual(response.url, (expect_redirect_to % product.id))
        else:
            self.assertEqual(response.status_code, 200)

        return product

    def db_jira_project_count(self):
        return JIRA_Project.objects.all().count()

    def set_jira_push_all_issues(self, engagement_or_product):
        jira_project = jira_helper.get_jira_project(engagement_or_product)
        jira_project.push_all_issues = True
        jira_project.save()

    def add_product_jira_with_data(self, data, expected_delta_jira_project_db, expect_redirect_to=None, expect_200=False):
        jira_project_count_before = self.db_jira_project_count()

        response = self.add_product_jira(data, expect_redirect_to=expect_redirect_to, expect_200=expect_200)

        self.assertEqual(self.db_jira_project_count(), jira_project_count_before + expected_delta_jira_project_db)

        return response

    def add_product_with_jira_project(self, expected_delta_jira_project_db=0, expect_redirect_to=None, expect_200=False):
        return self.add_product_jira_with_data(self.get_new_product_with_jira_project_data(), expected_delta_jira_project_db, expect_redirect_to=expect_redirect_to, expect_200=expect_200)

    def add_product_without_jira_project(self, expected_delta_jira_project_db=0, expect_redirect_to=None, expect_200=False):
        logger.debug("adding product without jira project")
        return self.add_product_jira_with_data(self.get_new_product_without_jira_project_data(), expected_delta_jira_project_db, expect_redirect_to=expect_redirect_to, expect_200=expect_200)

    def edit_product_jira(self, product, data, expect_redirect_to=None, expect_200=False):
        response = self.client.get(reverse("edit_product", args=(product.id, )))

        # logger.debug('before: JIRA_Project last')
        # self.log_model_instance(JIRA_Project.objects.last())

        response = self.client.post(reverse("edit_product", args=(product.id, )), urlencode(data), content_type="application/x-www-form-urlencoded")
        # self.log_model_instance(product)
        # logger.debug('after: JIRA_Project last')
        # self.log_model_instance(JIRA_Project.objects.last())

        if expect_200:
            self.assertEqual(response.status_code, 200)
        elif expect_redirect_to:
            self.assertRedirects(response, expect_redirect_to)
        else:
            self.assertEqual(response.status_code, 200)
        return response

    def edit_jira_project_for_product_with_data(self, product, data, expected_delta_jira_project_db=0, expect_redirect_to=None, expect_200=None):
        jira_project_count_before = self.db_jira_project_count()
        # print('before: ' + str(jira_project_count_before))

        if not expect_redirect_to and not expect_200:
            expect_redirect_to = self.get_expected_redirect_product(product)

        response = self.edit_product_jira(product, data, expect_redirect_to=expect_redirect_to, expect_200=expect_200)

        # print('after: ' + str(self.db_jira_project_count()))

        self.assertEqual(self.db_jira_project_count(), jira_project_count_before + expected_delta_jira_project_db)
        return response

    def edit_jira_project_for_product(self, product, expected_delta_jira_project_db=0, expect_redirect_to=None, expect_200=False):
        return self.edit_jira_project_for_product_with_data(product, self.get_product_with_jira_project_data(product), expected_delta_jira_project_db, expect_redirect_to=expect_redirect_to, expect_200=expect_200)

    def edit_jira_project_for_product2(self, product, expected_delta_jira_project_db=0, expect_redirect_to=None, expect_200=False):
        return self.edit_jira_project_for_product_with_data(product, self.get_product_with_jira_project_data2(product), expected_delta_jira_project_db, expect_redirect_to=expect_redirect_to, expect_200=expect_200)

    def empty_jira_project_for_product(self, product, expected_delta_jira_project_db=0, expect_redirect_to=None, expect_200=False):
        logger.debug("empty jira project for product")
        jira_project_count_before = self.db_jira_project_count()
        # print('before: ' + str(jira_project_count_before))

        if not expect_redirect_to and not expect_200:
            expect_redirect_to = self.get_expected_redirect_product(product)

        response = self.edit_product_jira(product, self.get_product_with_empty_jira_project_data(product), expect_redirect_to=expect_redirect_to, expect_200=expect_200)

        # print('after: ' + str(self.db_jira_project_count()))

        self.assertEqual(self.db_jira_project_count(), jira_project_count_before + expected_delta_jira_project_db)
        return response

    def get_jira_issue_status(self, finding_id):
        finding = Finding.objects.get(id=finding_id)
        updated = jira_helper.get_jira_status(finding)
        return updated

    def get_jira_issue_updated(self, finding_id):
        finding = Finding.objects.get(id=finding_id)
        updated = jira_helper.get_jira_updated(finding)
        return updated

    def get_jira_comments(self, finding_id):
        finding = Finding.objects.get(id=finding_id)
        comments = jira_helper.get_jira_comments(finding)
        return comments

    def get_jira_issue_updated_map(self, test_id):
        findings = Test.objects.get(id=test_id).finding_set.all()
        updated_map = {}
        for finding in findings:
            logger.debug("finding!!!")
            updated = jira_helper.get_jira_updated(finding)
            updated_map[finding.id] = updated
        return updated_map

    def assert_jira_updated_map_unchanged(self, test_id, updated_map):
        findings = Test.objects.get(id=test_id).finding_set.all()
        for finding in findings:
            logger.debug("finding!")
            self.assertEqual(jira_helper.get_jira_updated(finding), updated_map[finding.id])

    def assert_jira_updated_map_changed(self, test_id, updated_map):
        findings = Test.objects.get(id=test_id).finding_set.all()
        for finding in findings:
            logger.debug("finding!")
            self.assertNotEqual(jira_helper.get_jira_updated(finding), updated_map[finding.id])

    # Toggle epic mapping on jira product
    def toggle_jira_project_epic_mapping(self, obj, value):
        project = jira_helper.get_jira_project(obj)
        project.enable_engagement_epic_mapping = value
        project.save()

    # Return a list of jira issue in json format.
    def get_epic_issues(self, engagement):
        instance = jira_helper.get_jira_instance(engagement)
        jira = jira_helper.get_jira_connection(instance)
        epic_id = jira_helper.get_jira_issue_key(engagement)
        response = {}
        if epic_id:
            url = instance.url.strip("/") + "/rest/agile/1.0/epic/" + epic_id + "/issue"
            response = jira._session.get(url).json()
        return response.get("issues", [])

    # Determine whether an issue is in an epic
    def assert_jira_issue_in_epic(self, finding, engagement, issue_in_epic=True):
        instance = jira_helper.get_jira_instance(engagement)
        jira = jira_helper.get_jira_connection(instance)
        epic_id = jira_helper.get_jira_issue_key(engagement)
        issue_id = jira_helper.get_jira_issue_key(finding)
        epic_link_field = "customfield_" + str(get_custom_field(jira, "Epic Link"))
        url = instance.url.strip("/") + "/rest/api/latest/issue/" + issue_id
        response = jira._session.get(url).json().get("fields", {})
        epic_link = response.get(epic_link_field, None)
        if epic_id is None and epic_link is None or issue_in_epic:
            self.assertEqual(epic_id, epic_link)
        else:
            self.assertNotEqual(epic_id, epic_link)

    def assert_jira_updated_change(self, old, new):
        self.assertNotEqual(old, new)

    def get_latest_model(self, model):
        return model.objects.order_by("id").last()


class DojoTestCase(TestCase, DojoTestUtilsMixin):

    def __init__(self, *args, **kwargs):
        TestCase.__init__(self, *args, **kwargs)

    def common_check_finding(self, finding):
        self.assertIn(finding.severity, SEVERITIES)
        finding.clean()


class DojoAPITestCase(APITestCase, DojoTestUtilsMixin):

    def __init__(self, *args, **kwargs):
        APITestCase.__init__(self, *args, **kwargs)

    def login_as_admin(self):
        testuser = self.get_test_admin()
        token = Token.objects.get(user=testuser)
        self.client = APIClient()
        self.client.credentials(HTTP_AUTHORIZATION="Token " + token.key)

    def import_scan(self, payload, expected_http_status_code):
        logger.debug("import_scan payload %s", payload)
        response = self.client.post(reverse("importscan-list"), payload)
        self.assertEqual(expected_http_status_code, response.status_code, response.content[:1000])
        return json.loads(response.content)

    def reimport_scan(self, payload, expected_http_status_code):
        logger.debug("reimport_scan payload %s", payload)
        response = self.client.post(reverse("reimportscan-list"), payload)
        self.assertEqual(expected_http_status_code, response.status_code, response.content[:1000])
        return json.loads(response.content)

    def endpoint_meta_import_scan(self, payload, expected_http_status_code):
        logger.debug("endpoint_meta_import_scan payload %s", payload)
        response = self.client.post(reverse("endpointmetaimport-list"), payload)
        # print(response.content)
        self.assertEqual(expected_http_status_code, response.status_code, response.content[:1000])
        return json.loads(response.content)

    def get_test_api(self, test_id):
        response = self.client.get(reverse("test-list") + f"{test_id}/", format="json")
        self.assertEqual(200, response.status_code, response.content[:1000])
        # print('test.content: ', response.content)
        return json.loads(response.content)

    def get_results_by_id(self, results: list, object_id: int) -> dict | None:
        for item in results:
            if item.get("id") == object_id:
                return item
        return None

    def import_scan_with_params(self, filename, scan_type="ZAP Scan", engagement=1, minimum_severity="Low", active=True, verified=False,
                                push_to_jira=None, endpoint_to_add=None, tags=None, close_old_findings=False, group_by=None, engagement_name=None,
                                product_name=None, product_type_name=None, auto_create_context=None, expected_http_status_code=201, test_title=None,
                                scan_date=None, service=None, forceActive=True, forceVerified=True):

        with open(get_unit_tests_path() + "/" + filename) as testfile:
            payload = {
                    "minimum_severity": minimum_severity,
                    "active": active,
                    "verified": verified,
                    "scan_type": scan_type,
                    "file": testfile,
                    "version": "1.0.1",
                    "close_old_findings": close_old_findings,
            }

            if engagement:
                payload["engagement"] = engagement

            if engagement_name:
                payload["engagement_name"] = engagement_name

            if product_name:
                payload["product_name"] = product_name

            if product_type_name:
                payload["product_type_name"] = product_type_name

            if auto_create_context:
                payload["auto_create_context"] = auto_create_context

            if push_to_jira is not None:
                payload["push_to_jira"] = push_to_jira

            if endpoint_to_add is not None:
                payload["endpoint_to_add"] = endpoint_to_add

            if tags is not None:
                payload["tags"] = tags

            if group_by is not None:
                payload["group_by"] = group_by

            if test_title is not None:
                payload["test_title"] = test_title

            if scan_date is not None:
                payload["scan_date"] = scan_date

            if service is not None:
                payload["service"] = service

            return self.import_scan(payload, expected_http_status_code)

    def reimport_scan_with_params(self, test_id, filename, scan_type="ZAP Scan", engagement=1, minimum_severity="Low", active=True, verified=False, push_to_jira=None,
                                  tags=None, close_old_findings=True, group_by=None, engagement_name=None, scan_date=None,
                                  product_name=None, product_type_name=None, auto_create_context=None, expected_http_status_code=201, test_title=None):
        with open(get_unit_tests_path() + "/" + filename) as testfile:
            payload = {
                    "minimum_severity": minimum_severity,
                    "active": active,
                    "verified": verified,
                    "scan_type": scan_type,
                    "file": testfile,
                    "version": "1.0.1",
                    "close_old_findings": close_old_findings,
            }

            if test_id is not None:
                payload["test"] = test_id

            if engagement:
                payload["engagement"] = engagement

            if engagement_name:
                payload["engagement_name"] = engagement_name

            if product_name:
                payload["product_name"] = product_name

            if product_type_name:
                payload["product_type_name"] = product_type_name

            if auto_create_context:
                payload["auto_create_context"] = auto_create_context

            if push_to_jira is not None:
                payload["push_to_jira"] = push_to_jira

            if tags is not None:
                payload["tags"] = tags

            if group_by is not None:
                payload["group_by"] = group_by

            if test_title is not None:
                payload["test_title"] = test_title

            if scan_date is not None:
                payload["scan_date"] = scan_date

            return self.reimport_scan(payload, expected_http_status_code=expected_http_status_code)

    def endpoint_meta_import_scan_with_params(self, filename, product=1, product_name=None,
                                              create_endpoints=True, create_tags=True, create_dojo_meta=True,
                                              expected_http_status_code=201):
        with open(get_unit_tests_path() + "/" + filename) as testfile:
            payload = {
                "create_endpoints": create_endpoints,
                "create_tags": create_tags,
                "create_dojo_meta": create_dojo_meta,
                "file": testfile,
            }

            if product:
                payload["product"] = product

            if product_name:
                payload["product_name"] = product_name

            return self.endpoint_meta_import_scan(payload, expected_http_status_code)

    def get_finding_api(self, finding_id):
        response = self.client.get(reverse("finding-list") + f"{finding_id}/", format="json")
        self.assertEqual(200, response.status_code, response.content[:1000])
        return response.data

    def post_new_finding_api(self, finding_details, push_to_jira=None):
        payload = copy.deepcopy(finding_details)
        if push_to_jira is not None:
            payload["push_to_jira"] = push_to_jira

        # logger.debug('posting new finding push_to_jira: %s', payload.get('push_to_jira', None))

        response = self.client.post(reverse("finding-list"), payload, format="json")
        self.assertEqual(201, response.status_code, response.content[:1000])
        return response.data

    def put_finding_api(self, finding_id, finding_details, push_to_jira=None):
        payload = copy.deepcopy(finding_details)
        if push_to_jira is not None:
            payload["push_to_jira"] = push_to_jira

        response = self.client.put(reverse("finding-list") + f"{finding_id}/", payload, format="json")
        self.assertEqual(200, response.status_code, response.content[:1000])
        return response.data

    def delete_finding_api(self, finding_id):
        response = self.client.delete(reverse("finding-list") + f"{finding_id}/")
        self.assertEqual(204, response.status_code, response.content[:1000])
        return response.data

    def patch_finding_api(self, finding_id, finding_details, push_to_jira=None):
        payload = copy.deepcopy(finding_details)
        if push_to_jira is not None:
            payload["push_to_jira"] = push_to_jira

        response = self.client.patch(reverse("finding-list") + f"{finding_id}/", payload, format="json")
        self.assertEqual(200, response.status_code, response.content[:1000])
        return response.data

    def assert_finding_count_json(self, count, findings_content_json):
        self.assertEqual(findings_content_json["count"], count)

<<<<<<< HEAD
    def get_test_findings_api(self, test_id, active=None, verified=None, is_mitigated=None, component_name=None, component_version=None, severity=None):
        payload = {'test': test_id}
=======
    def get_test_findings_api(self, test_id, active=None, verified=None, is_mitigated=None, component_name=None, component_version=None):
        payload = {"test": test_id}
>>>>>>> a62ea5d9
        if active is not None:
            payload["active"] = active
        if verified is not None:
            payload["verified"] = verified
        if is_mitigated is not None:
            payload["is_mitigated"] = is_mitigated
        if component_name is not None:
            payload["component_name"] = component_name
        if component_version is not None:
<<<<<<< HEAD
            payload['component_version'] = component_version
        if severity is not None:
            payload['severity'] = severity
=======
            payload["component_version"] = component_version
>>>>>>> a62ea5d9

        response = self.client.get(reverse("finding-list"), payload, format="json")
        self.assertEqual(200, response.status_code, response.content[:1000])
        # print('findings.content: ', response.content)
        return json.loads(response.content)

    def get_product_endpoints_api(self, product_id, host=None):
        payload = {"product": product_id}
        if host is not None:
            payload["host"] = host

        response = self.client.get(reverse("endpoint-list"), payload, format="json")
        self.assertEqual(200, response.status_code, response.content[:1000])
        return json.loads(response.content)

    def get_endpoints_meta_api(self, endpoint_id, name=None):
        payload = {"endpoint": endpoint_id}
        if name is not None:
            payload["name"] = name

        response = self.client.get(reverse("metadata-list"), payload, format="json")
        self.assertEqual(200, response.status_code, response.content[:1000])
        return json.loads(response.content)

    def do_finding_tags_api(self, http_method, finding_id, tags=None):
        data = None
        if tags:
            data = {"tags": tags}

        # print('data:' + str(data))

        response = http_method(reverse("finding-tags", args=(finding_id,)), data, format="json")
        # print(vars(response))
        self.assertEqual(200, response.status_code, response.content[:1000])
        return response

    def get_finding_tags_api(self, finding_id):
        response = self.do_finding_tags_api(self.client.get, finding_id)
        # print(response.data)
        return response.data

    def get_finding_api_filter_tags(self, tags):
        response = self.client.get(reverse("finding-list") + f"?tags={tags}", format="json")
        self.assertEqual(200, response.status_code, response.content[:1000])
        # print(response.data)
        return response.data

    def post_finding_tags_api(self, finding_id, tags):
        response = self.do_finding_tags_api(self.client.post, finding_id, tags)
        return response.data

    def do_finding_remove_tags_api(self, http_method, finding_id, tags=None, expected_response_status_code=204):
        data = None
        if tags:
            data = {"tags": tags}

        response = http_method(reverse("finding-remove-tags", args=(finding_id,)), data, format="json")
        # print(response)
        self.assertEqual(expected_response_status_code, response.status_code, response.content[:1000])
        return response.data

    def put_finding_remove_tags_api(self, finding_id, tags, *args, **kwargs):
        response = self.do_finding_remove_tags_api(self.client.put, finding_id, tags, *args, **kwargs)
        return response

    def patch_finding_remove_tags_api(self, finding_id, tags, *args, **kwargs):
        response = self.do_finding_remove_tags_api(self.client.patch, finding_id, tags, *args, **kwargs)
        return response

    def do_finding_notes_api(self, http_method, finding_id, note=None):
        data = None
        if note:
            data = {"entry": note}

        # print('data:' + str(data))

        response = http_method(reverse("finding-notes", args=(finding_id,)), data, format="json")
        # print(vars(response))
        self.assertEqual(201, response.status_code, response.content[:1000])
        return response

    def post_finding_notes_api(self, finding_id, note):
        response = self.do_finding_notes_api(self.client.post, finding_id, note)
        return response.data

    def log_finding_summary_json_api(self, findings_content_json=None):
        logger.debug("summary")
        logger.debug(findings_content_json)
        logger.debug(findings_content_json["count"])

        if not findings_content_json or findings_content_json["count"] == 0:
            logger.debug("no findings")
        else:
            for finding in findings_content_json["results"]:
                logger.debug(str(finding["id"]) + ": " + finding["title"][:5] + ":" + finding["severity"] + ": active: " + str(finding["active"]) + ": verified: " + str(finding["verified"])
                        + ": is_mitigated: " + str(finding["is_mitigated"]) + ": notes: " + str([n["id"] for n in finding["notes"]])
                        + ": endpoints: " + str(finding["endpoints"]))

        logger.debug("endpoints")
        for ep in Endpoint.objects.all():
            logger.debug(str(ep.id) + ": " + str(ep))

        logger.debug("endpoint statuses")
        for eps in Endpoint_Status.objects.all():
            logger.debug(str(eps.id) + ": " + str(eps.endpoint) + ": " + str(eps.endpoint.id) + ": " + str(eps.mitigated))


class DojoVCRTestCase(DojoTestCase, VCRTestCase):
    def __init__(self, *args, **kwargs):
        DojoTestCase.__init__(self, *args, **kwargs)
        VCRTestCase.__init__(self, *args, **kwargs)

    # filters headers doesn't seem to work for cookies, so use callbacks to filter cookies from being recorded
    # https://github.com/kevin1024/vcrpy/issues/569
    def before_record_request(self, request):
        if "Cookie" in request.headers:
            del request.headers["Cookie"]
        if "cookie" in request.headers:
            del request.headers["cookie"]
        return request

    def before_record_response(self, response):
        if "Set-Cookie" in response["headers"]:
            del response["headers"]["Set-Cookie"]
        if "set-cookie" in response["headers"]:
            del response["headers"]["set-cookie"]
        return response


class DojoVCRAPITestCase(DojoAPITestCase, DojoVCRTestCase):
    def __init__(self, *args, **kwargs):
        DojoAPITestCase.__init__(self, *args, **kwargs)
        DojoVCRTestCase.__init__(self, *args, **kwargs)<|MERGE_RESOLUTION|>--- conflicted
+++ resolved
@@ -648,13 +648,8 @@
     def assert_finding_count_json(self, count, findings_content_json):
         self.assertEqual(findings_content_json["count"], count)
 
-<<<<<<< HEAD
     def get_test_findings_api(self, test_id, active=None, verified=None, is_mitigated=None, component_name=None, component_version=None, severity=None):
-        payload = {'test': test_id}
-=======
-    def get_test_findings_api(self, test_id, active=None, verified=None, is_mitigated=None, component_name=None, component_version=None):
         payload = {"test": test_id}
->>>>>>> a62ea5d9
         if active is not None:
             payload["active"] = active
         if verified is not None:
@@ -663,14 +658,10 @@
             payload["is_mitigated"] = is_mitigated
         if component_name is not None:
             payload["component_name"] = component_name
+        if severity is not None:
+            payload["severity"] = severity
         if component_version is not None:
-<<<<<<< HEAD
-            payload['component_version'] = component_version
-        if severity is not None:
-            payload['severity'] = severity
-=======
             payload["component_version"] = component_version
->>>>>>> a62ea5d9
 
         response = self.client.get(reverse("finding-list"), payload, format="json")
         self.assertEqual(200, response.status_code, response.content[:1000])
