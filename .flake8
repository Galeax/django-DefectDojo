--- conflicted
+++ resolved
@@ -27,10 +27,7 @@
     W504
     # undefined file name excpetion
     F821
-<<<<<<< HEAD
-=======
 
->>>>>>> fe06cf84
 
 exclude =
     # No need to traverse our git directory
