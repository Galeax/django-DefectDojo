--- conflicted
+++ resolved
@@ -39,12 +39,8 @@
 
       # no celery or initializer needed for unit tests
       - name: Unit tests
-<<<<<<< HEAD
         timeout-minutes: 10
-        run: docker compose --profile mysql-redis --env-file ./docker/environments/mysql-redis.env up --no-deps --exit-code-from uwsgi uwsgi
-=======
         run: docker compose --profile postgres-redis --env-file ./docker/environments/postgres-redis.env up --no-deps --exit-code-from uwsgi uwsgi
->>>>>>> 6b9fd8c1
         env:
           DJANGO_VERSION: ${{ matrix.os }}
 
