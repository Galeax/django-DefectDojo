--- conflicted
+++ resolved
@@ -2,11 +2,7 @@
 appVersion: "2.37.0-dev"
 description: A Helm chart for Kubernetes to install DefectDojo
 name: defectdojo
-<<<<<<< HEAD
 version: 1.6.143-dev
-=======
-version: 1.6.142-dev
->>>>>>> d6e6a22f
 icon: https://www.defectdojo.org/img/favicon.ico
 maintainers:
   - name: madchap
