apiVersion: v1
<<<<<<< HEAD
appVersion: "1.9.1"
=======
appVersion: "1.10.0-dev"
>>>>>>> 4bdf0fdb
description: A Helm chart for Kubernetes to installs DefectDojo
name: defectdojo
version: 1.4.0
icon: https://www.defectdojo.org/img/favicon.ico<|MERGE_RESOLUTION|>--- conflicted
+++ resolved
@@ -1,9 +1,5 @@
 apiVersion: v1
-<<<<<<< HEAD
-appVersion: "1.9.1"
-=======
 appVersion: "1.10.0-dev"
->>>>>>> 4bdf0fdb
 description: A Helm chart for Kubernetes to installs DefectDojo
 name: defectdojo
 version: 1.4.0
