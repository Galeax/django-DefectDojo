{{/* vim: set filetype=mustache: */}}
{{/*
Expand the name of the chart.
*/}}
{{- define "defectdojo.name" -}}
{{- default .Chart.Name .Values.nameOverride | trunc 63 | trimSuffix "-" -}}
{{- end -}}

{{/*
Create a default fully qualified app name.
We truncate at 63 chars because some Kubernetes name fields are limited to this (by the DNS naming spec).
If release name contains chart name it will be used as a full name.
*/}}
{{- define "defectdojo.fullname" -}}
{{- if .Values.fullnameOverride -}}
{{- .Values.fullnameOverride | trunc 63 | trimSuffix "-" -}}
{{- else -}}
{{- $name := default .Chart.Name .Values.nameOverride -}}
{{- if contains $name .Release.Name -}}
{{- .Release.Name | trunc 63 | trimSuffix "-" -}}
{{- else -}}
{{- printf "%s-%s" .Release.Name $name | trunc 63 | trimSuffix "-" -}}
{{- end -}}
{{- end -}}
{{- end -}}

{{/*
Create chart name and version as used by the chart label.
*/}}
{{- define "defectdojo.chart" -}}
{{- printf "%s-%s" .Chart.Name .Chart.Version | replace "+" "_" | trunc 63 | trimSuffix "-" -}}
{{- end -}}


{{/*
  Determine the hostname to use for PostgreSQL/Redis.
*/}}
{{- define "postgresql.hostname" -}}
{{- if eq .Values.database "postgresql" -}}
{{- if .Values.postgresql.enabled -}}
{{- if eq .Values.postgresql.architecture "replication" -}}
{{- printf "%s-%s-%s" .Release.Name "postgresql" .Values.postgresql.primary.name | trunc 63 | trimSuffix "-" -}}
{{- else -}}
{{- printf "%s-%s" .Release.Name "postgresql" | trunc 63 | trimSuffix "-" -}}
{{- end -}}
{{- else -}}
{{- printf "%s" .Values.postgresql.postgresServer -}}
{{- end -}}
{{- end -}}
{{- end -}}
{{- define "postgresqlha.hostname" -}}
{{- if eq .Values.database "postgresqlha" -}}
{{- if .Values.postgresqlha.enabled -}}
{{- printf "%s-%s" .Release.Name "postgresqlha-pgpool" | trunc 63 | trimSuffix "-" -}}
{{- else -}}
{{- printf "%s" .Values.postgresqlha.postgresServer -}}
{{- end -}}
{{- end -}}
{{- end -}}
{{- define "redis.hostname" -}}
{{- if eq .Values.celery.broker "redis" -}}
{{- if .Values.redis.enabled -}}
{{- printf "%s-%s" .Release.Name "redis-master" | trunc 63 | trimSuffix "-" -}}
{{- else -}}
{{- printf "%s" (.Values.celery.brokerHost | default .Values.redis.redisServer) -}}
{{- end -}}
{{- end -}}
{{- end -}}

{{/*
  Determine the protocol to use for Redis.
*/}}
{{- define "redis.scheme" -}}
{{- if eq .Values.celery.broker "redis" -}}
{{- if .Values.redis.transportEncryption.enabled -}}
{{- printf "rediss" -}}
{{- else if eq .Values.redis.scheme "sentinel" -}}
{{- printf "sentinel" -}}
{{- else -}}
{{- printf "redis" -}}
{{- end -}}
{{- end -}}
{{- end -}}

{{/*
  Builds the repository names for use with local or private registries
*/}}
{{- define "celery.repository" -}}
{{- printf "%s" .Values.repositoryPrefix -}}/defectdojo-django
{{- end -}}

{{- define "django.nginx.repository" -}}
{{- printf "%s" .Values.repositoryPrefix -}}/defectdojo-nginx
{{- end -}}

{{- define "django.uwsgi.repository" -}}
{{- printf "%s" .Values.repositoryPrefix -}}/defectdojo-django
{{- end -}}

{{- define "initializer.repository" -}}
{{- printf "%s" .Values.repositoryPrefix -}}/defectdojo-django
{{- end -}}

{{- define "initializer.jobname" -}}
{{ .Release.Name }}-initializer-{{- printf "%s" now | date "2006-01-02-15-04" -}}
{{- end -}}

{{/*
  Creates the array for DD_ALLOWED_HOSTS in configmap
*/}}
{{- define "django.allowed_hosts" -}}
{{- if .Values.alternativeHosts -}}
{{- $hosts := .Values.host -}}
{{- printf "%s,%s" $hosts (join "," .Values.alternativeHosts) -}}
{{- else -}}
{{ .Values.host }}
{{- end -}}
{{- end -}}

{{/*
  Creates the persistentVolumeName
*/}}
{{- define "django.pvc_name" -}}
{{- if .Values.django.mediaPersistentVolume.persistentVolumeClaim.create -}}
{{- printf "%s-django-media" .Release.Name -}}
{{- else -}}
{{ .Values.django.mediaPersistentVolume.persistentVolumeClaim.name }}
{{- end -}}
{{- end -}}

{{/*
  Define db-migration-checker
*/}}
{{- define "dbMigrationChecker" -}}
- name: db-migration-checker
  command:
  - sh
  - -c
  - while ! /app/manage.py migrate --check; do echo "Database is not migrated to the latest state yet"; sleep 5; done;
  image: '{{ template "django.uwsgi.repository" . }}:{{ .Values.tag }}'
  imagePullPolicy: {{ .Values.imagePullPolicy }}
  {{- if .Values.securityContext.enabled }}
  securityContext:
    {{- toYaml .Values.securityContext.djangoSecurityContext | nindent 4 }}
  {{- end }}
  envFrom:
  - configMapRef:
      name: {{ .fullName }}
  - secretRef:
      name: {{ .fullName }}-extrasecrets
      optional: true
  env:
  {{- if .Values.django.uwsgi.enableDebug }}
  - name: DD_DEBUG
    value: 'True'
  {{- end }}
  - name: DD_DATABASE_PASSWORD
    valueFrom:
      secretKeyRef:
        {{- if eq .Values.database "postgresql" }}
          name: {{ .Values.postgresql.auth.existingSecret | default "defectdojo-postgresql-specific" }}
          key: {{ .Values.postgresql.auth.secretKeys.userPasswordKey | default "postgresql-password" }}
        {{- else if eq .Values.database "postgresqlha" }}
          name: {{ .Values.postgresqlha.postgresql.existingSecret | default "defectdojo-postgresql-ha-specific" }}
          key: postgresql-postgres-password
        {{- end }}
  {{- if .Values.extraEnv }}
  {{- toYaml .Values.extraEnv | nindent 2 }}
  {{- end }}
  resources:
<<<<<<< HEAD
    {{- toYaml .Values.django.uwsgi.resources | nindent 4 }}
=======
    {{- toYaml .Values.dbMigrationChecker.resources | nindent 10 }}
>>>>>>> a6efe611
{{- end -}}<|MERGE_RESOLUTION|>--- conflicted
+++ resolved
@@ -168,9 +168,5 @@
   {{- toYaml .Values.extraEnv | nindent 2 }}
   {{- end }}
   resources:
-<<<<<<< HEAD
-    {{- toYaml .Values.django.uwsgi.resources | nindent 4 }}
-=======
-    {{- toYaml .Values.dbMigrationChecker.resources | nindent 10 }}
->>>>>>> a6efe611
+    {{- toYaml .Values.dbMigrationChecker.resources | nindent 4 }}
 {{- end -}}