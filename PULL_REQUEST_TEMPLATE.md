--- conflicted
+++ resolved
@@ -4,9 +4,5 @@
 
 - [ ] Your code is flake8 compliant 
 - [ ] If this is a new feature and not a bug fix, you've included the proper documentation in the ReadTheDocs documentation folder. https://github.com/DefectDojo/Documentation/tree/master/docs or provide feature documentation in the PR.
-<<<<<<< HEAD
-- [ ] Model changes should include the necessary migrations in the dojo/dd_migrations folder.
-=======
 - [ ] Model changes must include the necessary migrations in the dojo/dd_migrations folder.
->>>>>>> ac490bf8
 - [ ] Add applicable tests to the unit tests.