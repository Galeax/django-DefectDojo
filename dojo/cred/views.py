import logging

from django.contrib import messages
from django.http import HttpResponseRedirect
from django.shortcuts import get_object_or_404, render
from django.urls import reverse
from django.utils import timezone

from dojo.authorization.authorization_decorators import user_is_authorized, user_is_configuration_authorized
from dojo.authorization.roles_permissions import Permissions
from dojo.cred.queries import get_authorized_cred_mappings
from dojo.forms import CredMappingForm, CredMappingFormProd, CredUserForm, NoteForm
from dojo.models import Cred_Mapping, Cred_User, Engagement, Finding, Product, Test
from dojo.utils import Product_Tab, add_breadcrumb, dojo_crypto_encrypt, prepare_for_view

logger = logging.getLogger(__name__)


@user_is_configuration_authorized(Permissions.Credential_Add)
def new_cred(request):
    if request.method == "POST":
        tform = CredUserForm(request.POST)
        if tform.is_valid():
            form_copy = tform.save(commit=False)
            form_copy.password = dojo_crypto_encrypt(
                tform.cleaned_data["password"])
            form_copy.save()
            messages.add_message(
                request,
                messages.SUCCESS,
                "Credential Successfully Created.",
                extra_tags="alert-success")
            return HttpResponseRedirect(reverse("cred"))
    else:
        tform = CredUserForm()
        add_breadcrumb(
            title="New Credential", top_level=False, request=request)
    return render(request, "dojo/new_cred.html", {"tform": tform})


@user_is_authorized(Product, Permissions.Product_View, "pid")
def all_cred_product(request, pid):
    prod = get_object_or_404(Product, id=pid)
    creds = Cred_Mapping.objects.filter(product=prod).order_by("cred_id__name")

    product_tab = Product_Tab(prod, title="Credentials", tab="settings")
    return render(request, "dojo/view_cred_prod.html", {"product_tab": product_tab, "creds": creds, "prod": prod})


@user_is_authorized(Cred_User, Permissions.Credential_Edit, "ttid")
def edit_cred(request, ttid):
    tool_config = Cred_User.objects.get(pk=ttid)
    if request.method == "POST":
        tform = CredUserForm(request.POST, request.FILES, instance=tool_config)
        if tform.is_valid():
            form_copy = tform.save(commit=False)
            form_copy.password = dojo_crypto_encrypt(
                tform.cleaned_data["password"])
            # handle_uploaded_selenium(request.FILES['selenium_script'], tool_config)
            form_copy.save()

            messages.add_message(
                request,
                messages.SUCCESS,
                "Credential Successfully Updated.",
                extra_tags="alert-success")
            return HttpResponseRedirect(reverse("cred"))
    else:
        tool_config.password = prepare_for_view(tool_config.password)

        tform = CredUserForm(instance=tool_config)
    add_breadcrumb(
        title="Edit Credential Configuration",
        top_level=False,
        request=request)

    return render(request, "dojo/edit_cred.html", {
        "tform": tform,
    })


@user_is_authorized(Cred_User, Permissions.Credential_View, "ttid")
def view_cred_details(request, ttid):
    cred = Cred_User.objects.get(pk=ttid)
    notes = cred.notes.all()
    cred_products = Cred_Mapping.objects.select_related("product").filter(
        product_id__isnull=False, cred_id=ttid).order_by("product__name")
    cred_products = get_authorized_cred_mappings(Permissions.Product_View, cred_products)

    if request.method == "POST":
        form = NoteForm(request.POST)

        if form.is_valid():
            new_note = form.save(commit=False)
            new_note.author = request.user
            new_note.date = timezone.now()
            new_note.save()
            cred.notes.add(new_note)
            form = NoteForm()

            messages.add_message(
                request,
                messages.SUCCESS,
                "Note added successfully.",
                extra_tags="alert-success")
    else:
        form = NoteForm()

    add_breadcrumb(title="View", top_level=False, request=request)

<<<<<<< HEAD
    return render(request, 'dojo/view_cred_details.html', {
        'cred': cred,
        'form': form,
        'notes': notes,
        'cred_products': cred_products,
        'person': request.user.username,
=======
    return render(request, "dojo/view_cred_details.html", {
        "cred": cred,
        "form": form,
        "notes": notes,
        "cred_products": cred_products,
>>>>>>> 4b60cefc
    })


@user_is_configuration_authorized(Permissions.Credential_View)
def cred(request):
    confs = Cred_User.objects.all().order_by("name", "environment", "username")
    add_breadcrumb(title="Credential Manager", top_level=True, request=request)
    return render(request, "dojo/view_cred.html", {
        "confs": confs,
    })


@user_is_authorized(Product, Permissions.Product_View, "pid")
@user_is_authorized(Cred_User, Permissions.Credential_View, "ttid")
def view_cred_product(request, pid, ttid):
    cred = get_object_or_404(
        Cred_Mapping.objects.select_related("cred_id"), id=ttid)
    notes = cred.cred_id.notes.all()

    if request.method == "POST":
        form = NoteForm(request.POST)

        if form.is_valid():
            new_note = form.save(commit=False)
            new_note.author = request.user
            new_note.date = timezone.now()
            new_note.save()
            cred.cred_id.notes.add(new_note)
            form = NoteForm()
            messages.add_message(
                request,
                messages.SUCCESS,
                "Note added successfully.",
                extra_tags="alert-success")
    else:
        form = NoteForm()

    add_breadcrumb(
        title="Credential Manager", top_level=False, request=request)
    cred_type = "Product"
    view_link = reverse(
        "view_cred_product", args=(
            cred.product.id,
            cred.id,
        ))
    edit_link = reverse(
        "edit_cred_product", args=(
            cred.product.id,
            cred.id,
        ))
    delete_link = reverse(
        "delete_cred_product", args=(
            cred.product.id,
            cred.id,
        ))

    return render(
        request, "dojo/view_cred_all_details.html", {
            "cred": cred,
            "form": form,
            "notes": notes,
            "cred_type": cred_type,
            "edit_link": edit_link,
            "delete_link": delete_link,
            "view_link": view_link,
        })


@user_is_authorized(Product, Permissions.Engagement_View, "eid")
@user_is_authorized(Cred_User, Permissions.Credential_View, "ttid")
def view_cred_product_engagement(request, eid, ttid):
    cred = get_object_or_404(
        Cred_Mapping.objects.select_related("cred_id"), id=ttid)
    cred_product = Cred_Mapping.objects.filter(
        cred_id=cred.cred_id.id, product=cred.engagement.product.id).first()
    notes = cred.cred_id.notes.all()

    if request.method == "POST":
        form = NoteForm(request.POST)

        if form.is_valid():
            new_note = form.save(commit=False)
            new_note.author = request.user
            new_note.date = timezone.now()
            new_note.save()
            cred.cred_id.notes.add(new_note)
            form = NoteForm()
            messages.add_message(
                request,
                messages.SUCCESS,
                "Note added successfully.",
                extra_tags="alert-success")
    else:
        form = NoteForm()

    add_breadcrumb(
        title="Credential Manager", top_level=False, request=request)
    cred_type = "Engagement"
    edit_link = ""
    delete_link = reverse(
        "delete_cred_engagement", args=(
            eid,
            cred.id,
        ))

    return render(
        request, "dojo/view_cred_all_details.html", {
            "cred": cred,
            "form": form,
            "notes": notes,
            "cred_type": cred_type,
            "edit_link": edit_link,
            "delete_link": delete_link,
            "cred_product": cred_product,
        })


@user_is_authorized(Product, Permissions.Test_View, "tid")
@user_is_authorized(Cred_User, Permissions.Credential_View, "ttid")
def view_cred_engagement_test(request, tid, ttid):
    cred = get_object_or_404(
        Cred_Mapping.objects.select_related("cred_id"), id=ttid)
    cred_product = Cred_Mapping.objects.filter(
        cred_id=cred.cred_id.id,
        product=cred.test.engagement.product.id).first()

    notes = cred.cred_id.notes.all()

    if request.method == "POST":
        form = NoteForm(request.POST)

        if form.is_valid():
            new_note = form.save(commit=False)
            new_note.author = request.user
            new_note.date = timezone.now()
            new_note.save()
            cred.cred_id.notes.add(new_note)
            form = NoteForm()
            messages.add_message(
                request,
                messages.SUCCESS,
                "Note added successfully.",
                extra_tags="alert-success")
    else:
        form = NoteForm()

    add_breadcrumb(
        title="Credential Manager", top_level=False, request=request)
    cred_type = "Test"
    edit_link = None
    delete_link = reverse(
        "delete_cred_test", args=(
            tid,
            cred.id,
        ))

    return render(
        request, "dojo/view_cred_all_details.html", {
            "cred": cred,
            "form": form,
            "notes": notes,
            "cred_type": cred_type,
            "edit_link": edit_link,
            "delete_link": delete_link,
            "cred_product": cred_product,
        })


@user_is_authorized(Product, Permissions.Finding_View, "fid")
@user_is_authorized(Cred_User, Permissions.Credential_View, "ttid")
def view_cred_finding(request, fid, ttid):
    cred = get_object_or_404(
        Cred_Mapping.objects.select_related("cred_id"), id=ttid)
    cred_product = Cred_Mapping.objects.filter(
        cred_id=cred.cred_id.id,
        product=cred.finding.test.engagement.product.id).first()

    notes = cred.cred_id.notes.all()

    if request.method == "POST":
        form = NoteForm(request.POST)

        if form.is_valid():
            new_note = form.save(commit=False)
            new_note.author = request.user
            new_note.date = timezone.now()
            new_note.save()
            cred.cred_id.notes.add(new_note)
            form = NoteForm()
            messages.add_message(
                request,
                messages.SUCCESS,
                "Note added successfully.",
                extra_tags="alert-success")
    else:
        form = NoteForm()

    add_breadcrumb(
        title="Credential Manager", top_level=False, request=request)
    cred_type = "Finding"
    edit_link = None
    delete_link = reverse(
        "delete_cred_finding", args=(
            fid,
            cred.id,
        ))

    return render(
        request, "dojo/view_cred_all_details.html", {
            "cred": cred,
            "form": form,
            "notes": notes,
            "cred_type": cred_type,
            "edit_link": edit_link,
            "delete_link": delete_link,
            "cred_product": cred_product,
        })


@user_is_authorized(Product, Permissions.Product_Edit, "pid")
@user_is_authorized(Cred_User, Permissions.Credential_Edit, "ttid")
def edit_cred_product(request, pid, ttid):
    cred = get_object_or_404(
        Cred_Mapping.objects.select_related("cred_id"), id=ttid)

    prod = get_object_or_404(Product, pk=pid)
    if request.method == "POST":
        tform = CredMappingFormProd(request.POST, instance=cred)
        if tform.is_valid():
            tform.save()
            messages.add_message(
                request,
                messages.SUCCESS,
                "Credential Successfully Updated.",
                extra_tags="alert-success")
            return HttpResponseRedirect(reverse("all_cred_product", args=(pid, )))
    else:
        tform = CredMappingFormProd(instance=cred)

    product_tab = Product_Tab(prod, title="Edit Product Credential", tab="settings")
    return render(request, "dojo/edit_cred_all.html", {
        "tform": tform,
        "product_tab": product_tab,
        "cred_type": "Product",
    })


@user_is_authorized(Engagement, Permissions.Engagement_Edit, "eid")
@user_is_authorized(Cred_User, Permissions.Credential_Edit, "ttid")
def edit_cred_product_engagement(request, eid, ttid):
    cred = get_object_or_404(
        Cred_Mapping.objects.select_related("cred_id"), id=ttid)
    eng = get_object_or_404(Engagement, pk=eid)

    if request.method == "POST":
        tform = CredMappingForm(request.POST, instance=cred)
        if tform.is_valid():
            tform.save()
            messages.add_message(
                request,
                messages.SUCCESS,
                "Credential Successfully Updated.",
                extra_tags="alert-success")
            return HttpResponseRedirect(
                reverse("view_engagement", args=(eid, )))
    else:
        tform = CredMappingFormProd(instance=cred)
        tform.fields["cred_id"].queryset = Cred_Mapping.objects.filter(
            product=eng.product).order_by("cred_id")

    add_breadcrumb(
        title="Edit Credential Configuration",
        top_level=False,
        request=request)

    return render(request, "dojo/edit_cred_all.html", {
        "tform": tform,
        "cred_type": "Engagement",
    })


@user_is_authorized(Product, Permissions.Product_Edit, "pid")
def new_cred_product(request, pid):
    prod = get_object_or_404(Product, pk=pid)
    if request.method == "POST":
        tform = CredMappingFormProd(request.POST)
        if tform.is_valid():
            # Select the credential mapping object from the selected list and only allow if the credential is associated with the product
            cred_user = Cred_Mapping.objects.filter(
                cred_id=tform.cleaned_data["cred_id"].id, product=pid).first()
            message = "Credential already associated."
            status_tag = "alert-danger"

            if cred_user is None:
                prod = Product.objects.get(id=pid)
                new_f = tform.save(commit=False)
                new_f.product = prod
                new_f.save()
                message = "Credential Successfully Updated."
                status_tag = "alert-success"

            messages.add_message(
                request, messages.SUCCESS, message, extra_tags=status_tag)
            return HttpResponseRedirect(reverse("all_cred_product", args=(pid, )))
    else:
        tform = CredMappingFormProd()

    product_tab = Product_Tab(prod, title="Add Credential Configuration", tab="settings")

    return render(request, "dojo/new_cred_product.html", {
        "tform": tform,
        "pid": pid,
        "product_tab": product_tab,
    })


@user_is_authorized(Engagement, Permissions.Engagement_Edit, "eid")
def new_cred_product_engagement(request, eid):
    eng = get_object_or_404(Engagement, pk=eid)

    if request.method == "POST":
        tform = CredMappingForm(request.POST)
        tform.fields["cred_user"].queryset = Cred_Mapping.objects.filter(
            product=eng.product).order_by("cred_id")
        if tform.is_valid() and tform.cleaned_data["cred_user"]:
            # Select the credential mapping object from the selected list and only allow if the credential is associated with the product
            cred_user = Cred_Mapping.objects.filter(
                pk=tform.cleaned_data["cred_user"].id,
                product=eng.product.id).order_by("cred_id").first()
            # search for cred_user and engagement id
            cred_lookup = Cred_Mapping.objects.filter(
                cred_id=cred_user.cred_id, engagement=eng.id)

            message = "Credential already associated."
            status_tag = "alert-danger"

            if not cred_user:
                message = "Credential must first be associated with this product."

            if not cred_lookup and cred_user:
                new_f = tform.save(commit=False)
                new_f.engagement = eng
                new_f.cred_id = cred_user.cred_id
                new_f.save()
                message = "Credential Successfully Updated."
                status_tag = "alert-success"

            messages.add_message(
                request, messages.SUCCESS, message, extra_tags=status_tag)
            return HttpResponseRedirect(
                reverse("view_engagement", args=(eid, )))
    else:
        tform = CredMappingForm()
        tform.fields["cred_user"].queryset = Cred_Mapping.objects.filter(
            product=eng.product).order_by("cred_id")

    add_breadcrumb(
        title="Add Credential Configuration", top_level=False, request=request)

    return render(
        request, "dojo/new_cred_mapping.html", {
            "tform": tform,
            "eid": eid,
            "formlink": reverse("new_cred_product_engagement", args=(eid, )),
        })


@user_is_authorized(Test, Permissions.Test_Edit, "tid")
def new_cred_engagement_test(request, tid):
    test = get_object_or_404(Test, pk=tid)

    if request.method == "POST":
        tform = CredMappingForm(request.POST)
        tform.fields["cred_user"].queryset = Cred_Mapping.objects.filter(
            engagement=test.engagement).order_by("cred_id")
        if tform.is_valid() and tform.cleaned_data["cred_user"]:
            # Select the credential mapping object from the selected list and only allow if the credential is associated with the product
            cred_user = Cred_Mapping.objects.filter(
                pk=tform.cleaned_data["cred_user"].id,
                engagement=test.engagement.id).first()
            # search for cred_user and test id
            cred_lookup = Cred_Mapping.objects.filter(
                cred_id=cred_user.cred_id, test=test.id)

            message = "Credential already associated."
            status_tag = "alert-danger"

            if not cred_user:
                message = "Credential must first be associated with this product."

            if not cred_lookup and cred_user:
                new_f = tform.save(commit=False)
                new_f.test = test
                new_f.cred_id = cred_user.cred_id
                new_f.save()
                message = "Credential Successfully Updated."
                status_tag = "alert-success"

            messages.add_message(
                request, messages.SUCCESS, message, extra_tags=status_tag)
            return HttpResponseRedirect(reverse("view_test", args=(tid, )))
    else:
        tform = CredMappingForm()
        tform.fields["cred_user"].queryset = Cred_Mapping.objects.filter(
            engagement=test.engagement).order_by("cred_id")

    add_breadcrumb(
        title="Add Credential Configuration", top_level=False, request=request)

    return render(
        request, "dojo/new_cred_mapping.html", {
            "tform": tform,
            "eid": tid,
            "formlink": reverse("new_cred_engagement_test", args=(tid, )),
        })


@user_is_authorized(Finding, Permissions.Finding_Edit, "fid")
def new_cred_finding(request, fid):
    finding = get_object_or_404(Finding, pk=fid)

    if request.method == "POST":
        tform = CredMappingForm(request.POST)
        tform.fields["cred_user"].queryset = Cred_Mapping.objects.filter(
            engagement=finding.test.engagement).order_by("cred_id")

        if tform.is_valid() and tform.cleaned_data["cred_user"]:
            # Select the credential mapping object from the selected list and only allow if the credential is associated with the product
            cred_user = Cred_Mapping.objects.filter(
                pk=tform.cleaned_data["cred_user"].id,
                engagement=finding.test.engagement.id).first()
            # search for cred_user and test id
            cred_lookup = Cred_Mapping.objects.filter(
                cred_id=cred_user.cred_id, finding=finding.id)

            message = "Credential already associated."
            status_tag = "alert-danger"

            if not cred_user:
                message = "Credential must first be associated with this product."

            if not cred_lookup and cred_user:
                new_f = tform.save(commit=False)
                new_f.finding = finding
                new_f.cred_id = cred_user.cred_id
                new_f.save()
                message = "Credential Successfully Updated."
                status_tag = "alert-success"

            messages.add_message(
                request, messages.SUCCESS, message, extra_tags=status_tag)
            return HttpResponseRedirect(reverse("view_finding", args=(fid, )))
    else:
        tform = CredMappingForm()
        tform.fields["cred_user"].queryset = Cred_Mapping.objects.filter(
            engagement=finding.test.engagement).order_by("cred_id")

    add_breadcrumb(
        title="Add Credential Configuration", top_level=False, request=request)

    return render(
        request, "dojo/new_cred_mapping.html", {
            "tform": tform,
            "eid": fid,
            "formlink": reverse("new_cred_finding", args=(fid, )),
        })


@user_is_authorized(Cred_User, Permissions.Credential_Delete, "ttid")
def delete_cred_controller(request, destination_url, id, ttid):
    cred = None
    try:
        cred = Cred_Mapping.objects.get(pk=ttid)
    except:
        pass
    if request.method == "POST":
        tform = CredMappingForm(request.POST, instance=cred)
        message = ""
        status_tag = ""
        delete_cred = False

        # Determine if the credential can be deleted
        if destination_url == "cred":
            if cred is None:
                delete_cred = True
            else:
                cred_lookup = Cred_Mapping.objects.filter(
                    cred_id=cred.cred_id).exclude(product__isnull=True)
                message = "Credential is associated with product(s). Remove the credential from the product(s) before this credential can be deleted."
                if cred_lookup.exists() is False:
                    delete_cred = True
        elif destination_url == "all_cred_product":
            cred_lookup = Cred_Mapping.objects.filter(
                cred_id=cred.cred_id).exclude(engagement__isnull=True)
            message = "Credential is associated with engagement(s). Remove the credential from the engagement(s) before this credential can be deleted."
            if cred_lookup.exists() is False:
                delete_cred = True
        elif destination_url == "view_engagement":
            cred_lookup = Cred_Mapping.objects.filter(
                cred_id=cred.cred_id).exclude(test__isnull=True)
            message = "Credential is associated with test(s). Remove the test(s) before this credential can be deleted."
            if cred_lookup.exists() is False:
                cred_lookup = Cred_Mapping.objects.filter(
                    cred_id=cred.cred_id).exclude(finding__isnull=True)
                message = "Credential is associated with finding(s). Remove the finding(s) before this credential can be deleted."
                delete_cred = True
        elif destination_url == "view_test" or destination_url == "view_finding":
            delete_cred = True

        # Allow deletion if no credentials are associated
        if delete_cred is True:
            message = "Credential Successfully Deleted."
            status_tag = "alert-success"
            # check if main cred delete
            if destination_url == "cred":
                cred = Cred_User.objects.get(pk=ttid)
                cred.delete()
            else:
                cred.delete()
        else:
            status_tag = "alert-danger"

        messages.add_message(
            request, messages.SUCCESS, message, extra_tags=status_tag)

        if destination_url == "cred":
            return HttpResponseRedirect(reverse(destination_url))
        else:
            return HttpResponseRedirect(reverse(destination_url, args=(id, )))
    else:
        tform = CredMappingForm(instance=cred)

    add_breadcrumb(title="Delete Credential", top_level=False, request=request)
    product_tab = None
    if id:
        product = None
        if destination_url == "all_cred_product":
            product = get_object_or_404(Product, id=id)
        elif destination_url == "view_engagement":
            engagement = get_object_or_404(Engagement, id=id)
            product = engagement.product
        elif destination_url == "view_test":
            test = get_object_or_404(Test, id=id)
            product = test.engagement.product
        elif destination_url == "view_finding":
            finding = get_object_or_404(Finding, id=id)
            product = finding.test.engagement.product
        product_tab = Product_Tab(product, title="Delete Credential Mapping", tab="settings")
    return render(request, "dojo/delete_cred_all.html", {
        "tform": tform,
        "product_tab": product_tab,
    })


@user_is_authorized(Cred_User, Permissions.Credential_Delete, "ttid")
def delete_cred(request, ttid):
    return delete_cred_controller(request, "cred", 0, ttid=ttid)


@user_is_authorized(Product, Permissions.Product_Edit, "pid")
@user_is_authorized(Cred_User, Permissions.Credential_Delete, "ttid")
def delete_cred_product(request, pid, ttid):
    return delete_cred_controller(request, "all_cred_product", pid, ttid)


@user_is_authorized(Engagement, Permissions.Engagement_Edit, "eid")
@user_is_authorized(Cred_User, Permissions.Credential_Delete, "ttid")
def delete_cred_engagement(request, eid, ttid):
    return delete_cred_controller(request, "view_engagement", eid, ttid)


@user_is_authorized(Test, Permissions.Test_Edit, "tid")
@user_is_authorized(Cred_User, Permissions.Credential_Delete, "ttid")
def delete_cred_test(request, tid, ttid):
    return delete_cred_controller(request, "view_test", tid, ttid)


@user_is_authorized(Finding, Permissions.Finding_Edit, "fid")
@user_is_authorized(Cred_User, Permissions.Credential_Delete, "ttid")
def delete_cred_finding(request, fid, ttid):
    return delete_cred_controller(request, "view_finding", fid, ttid)<|MERGE_RESOLUTION|>--- conflicted
+++ resolved
@@ -108,20 +108,12 @@
 
     add_breadcrumb(title="View", top_level=False, request=request)
 
-<<<<<<< HEAD
-    return render(request, 'dojo/view_cred_details.html', {
-        'cred': cred,
-        'form': form,
-        'notes': notes,
-        'cred_products': cred_products,
-        'person': request.user.username,
-=======
     return render(request, "dojo/view_cred_details.html", {
         "cred": cred,
         "form": form,
         "notes": notes,
         "cred_products": cred_products,
->>>>>>> 4b60cefc
+        "person": request.user.username,
     })
 
 
