--- conflicted
+++ resolved
@@ -160,10 +160,6 @@
 LOGIN_URL = '/login'
 LOGIN_EXEMPT_URLS = (
     r'^%sstatic/' % URL_PREFIX,
-<<<<<<< HEAD
-=======
-    r'^%swebhook/' % URL_PREFIX,
->>>>>>> a9646d7a
     r'^%sapi/v1/' % URL_PREFIX,
     r'^%sreports/cover$' % URL_PREFIX,
     r'^%sfinding/image/(?P<token>[^/]+)$' % URL_PREFIX,
