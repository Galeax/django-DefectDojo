--- conflicted
+++ resolved
@@ -3259,13 +3259,7 @@
     viewsets.ReadOnlyModelViewSet,
 ):
     serializer_class = serializers.ConfigurationPermissionSerializer
-<<<<<<< HEAD
     queryset = Permission.objects.none()
-=======
-    queryset = Permission.objects.filter(
-        codename__in=get_configuration_permissions_codenames(),
-    )
->>>>>>> 002a0af5
     filter_backends = (DjangoFilterBackend,)
     filterset_fields = ["id", "name", "codename"]
     permission_classes = (permissions.IsSuperUser, DjangoModelPermissions)
