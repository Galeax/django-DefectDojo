--- conflicted
+++ resolved
@@ -78,19 +78,12 @@
     # otherwise the paginator will perform all the annotations/prefetching already only to count the total number of records
     # see https://code.djangoproject.com/ticket/23771 and https://code.djangoproject.com/ticket/25375
     name_words = prods.values_list('name', flat=True)
-<<<<<<< HEAD
+    prods = prods.annotate(
+        findings_count=Count('engagement__test__finding', filter=Q(engagement__test__finding__active=True))
+    )
     filter_string_matching = get_system_setting("filter_string_matching", False)
     filter_class = ProductFilterWithoutObjectLookups if filter_string_matching else ProductFilter
     prod_filter = filter_class(request.GET, queryset=prods, user=request.user)
-=======
-
-    prods = prods.annotate(
-        findings_count=Count('engagement__test__finding', filter=Q(engagement__test__finding__active=True))
-    )
-
-    prod_filter = ProductFilter(request.GET, queryset=prods, user=request.user)
->>>>>>> c948edd9
-
     prod_list = get_page_items(request, prod_filter.qs, 25)
 
     # perform annotation/prefetching by replacing the queryset in the page with an annotated/prefetched queryset.
