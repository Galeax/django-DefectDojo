--- conflicted
+++ resolved
@@ -1394,20 +1394,10 @@
                     # meta = jira.createmeta(projectKeys=jpkey.project_key, expand="fields")
                     if not meta:
                         meta = jira_meta(jira, jpkey)
-<<<<<<< HEAD
-                    # print('VALENTIJN:', meta['projects'][0]['issuetypes'][0]['fields']['summary'])
-=======
->>>>>>> dfe8b32c
 
                     if 'duedate' in meta['projects'][0]['issuetypes'][0]['fields']:
-                        # print('DUE: ', meta['projects'][0]['issuetypes'][0]['fields']['duedate'])
-
                         # jira wants YYYY-MM-DD
                         duedate = find.sla_deadline().strftime('%Y-%m-%d')
-<<<<<<< HEAD
-                        # fields['duedate'] = '2020-12-31'
-=======
->>>>>>> dfe8b32c
                         fields['duedate'] = duedate
 
                 if len(find.endpoints.all()) > 0:
@@ -1415,21 +1405,10 @@
                         meta = jira_meta(jira, jpkey)
 
                     if 'environment' in meta['projects'][0]['issuetypes'][0]['fields']:
-<<<<<<< HEAD
-                        # print('ENV: ', meta['projects'][0]['issuetypes'][0]['fields']['environment'])
-
                         environment = "\n".join([str(endpoint) for endpoint in find.endpoints.all()])
                         fields['environment'] = environment
 
-                # print('fields:')
-                # print(fields)
-=======
-
-                        environment = "\n".join([str(endpoint) for endpoint in find.endpoints.all()])
-                        fields['environment'] = environment
-
                 logger.debug('sending fields to JIRA: %s', fields)
->>>>>>> dfe8b32c
 
                 new_issue = jira.create_issue(fields)
 
@@ -1534,11 +1513,6 @@
                     meta = jira_meta(jira, jpkey)
 
                 if 'environment' in meta['projects'][0]['issuetypes'][0]['fields']:
-<<<<<<< HEAD
-                    print('ENV: ', meta['projects'][0]['issuetypes'][0]['fields']['environment'])
-
-=======
->>>>>>> dfe8b32c
                     environment = "\n".join([str(endpoint) for endpoint in find.endpoints.all()])
                     fields['environment'] = environment
 
