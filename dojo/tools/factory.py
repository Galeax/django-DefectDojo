from dojo.tools.burp.parser import BurpXmlParser
from dojo.tools.nessus.parser import NessusCSVParser, NessusXMLParser
from dojo.tools.nmap.parser import NmapXMLParser
from dojo.tools.nexpose.parser import NexposeFullXmlParser
from dojo.tools.veracode.parser import VeracodeXMLParser
from dojo.tools.zap.parser import ZapXmlParser
from dojo.tools.checkmarx.parser import CheckmarxXMLParser
from dojo.tools.crashtest_security.parser import CrashtestSecurityXmlParser
from dojo.tools.contrast.parser import ContrastCSVParser
from dojo.tools.bandit.parser import BanditParser
from dojo.tools.appspider.parser import AppSpiderXMLParser
from dojo.tools.arachni.parser import ArachniJSONParser
from dojo.tools.vcg.parser import VCGParser
from dojo.tools.dependency_check.parser import DependencyCheckParser
from dojo.tools.dependency_track.parser import DependencyTrackParser
from dojo.tools.retirejs.parser import RetireJsParser
from dojo.tools.nsp.parser import NspParser
from dojo.tools.npm_audit.parser import NpmAuditParser
from dojo.tools.php_symfony_security_check.parser import PhpSymfonySecurityCheckParser
from dojo.tools.generic.parser import GenericFindingUploadCsvParser
from dojo.tools.qualys.parser import QualysParser
from dojo.tools.qualys_webapp.parser import QualysWebAppParser
from dojo.tools.snyk.parser import SnykParser
from dojo.tools.gosec.parser import GosecScannerParser
from dojo.tools.openvas_csv.parser import OpenVASUploadCsvParser
from dojo.tools.trustwave.parser import TrustwaveUploadCsvParser
from dojo.tools.skf.parser import SKFCsvParser
from dojo.tools.ssl_labs.parser import SSLlabsParser
from dojo.tools.nikto.parser import NiktoXMLParser
from dojo.tools.trufflehog.parser import TruffleHogJSONParser
from dojo.tools.netsparker.parser import NetsparkerParser
from dojo.tools.php_security_audit_v2.parser import PhpSecurityAuditV2
from dojo.tools.acunetix.parser import AcunetixScannerParser
from dojo.tools.fortify.parser import FortifyXMLParser
from dojo.tools.sonarqube.parser import SonarQubeHtmlParser
from dojo.tools.sonarqube_api.importer import SonarQubeApiImporter
from dojo.tools.clair.parser import ClairParser
from dojo.tools.mobsf.parser import MobSFParser
from dojo.tools.aws_scout2.parser import AWSScout2Parser
from dojo.tools.aws_prowler.parser import AWSProwlerParser
from dojo.tools.brakeman.parser import BrakemanScanParser
from dojo.tools.spotbugs.parser import SpotbugsXMLParser
from dojo.tools.ibm_app.parser import IbmAppScanDASTXMLParser
from dojo.tools.safety.parser import SafetyParser
from dojo.tools.clair_klar.parser import ClairKlarParser
from dojo.tools.dawnscanner.parser import DawnScannerParser
from dojo.tools.anchore_engine.parser import AnchoreEngineScanParser
from dojo.tools.bundler_audit.parser import BundlerAuditParser
from dojo.tools.twistlock.parser import TwistlockParser
from dojo.tools.kiuwan.parser import KiuwanCSVParser
from dojo.tools.blackduck.parser import BlackduckHubCSVParser
from dojo.tools.sonatype.parser import SonatypeJSONParser
from dojo.tools.openscap.parser import OpenscapXMLParser
from dojo.tools.immuniweb.parser import ImmuniwebXMLParser
from dojo.tools.wapiti.parser import WapitiXMLParser
from dojo.tools.cobalt.parser import CobaltCSVParser
from dojo.tools.mozilla_observatory.parser import MozillaObservatoryJSONParser
from dojo.tools.whitesource.parser import WhitesourceJSONParser
from dojo.tools.microfocus_webinspect.parser import MicrofocusWebinspectXMLParser
from dojo.tools.wpscan.parser import WpscanJSONParser
from dojo.tools.sslscan.parser import SslscanXMLParser
from dojo.tools.jfrogxray.parser import XrayJSONParser
from dojo.tools.sslyze.parser import SslyzeXmlParser
from dojo.tools.testssl.parser import TestsslCSVParser
from dojo.tools.hadolint.parser import HadolintParser
from dojo.tools import SCAN_SONARQUBE_API
from dojo.tools.aqua.parser import AquaJSONParser
<<<<<<< HEAD
from dojo.tools.h1.parser import HackerOneJSONParser
=======
from dojo.tools.xanitizer.parser import XanitizerXMLParser
from dojo.tools.trivy.parser import TrivyParser
>>>>>>> 15ca4241


__author__ = 'Jay Paz'


# TODO change conditional search of the parser to the mapping
def import_parser_factory(file, test, active, verified, scan_type=None):
    if scan_type is None:
        scan_type = test.test_type.name
    if scan_type == "Burp Scan":
        parser = BurpXmlParser(file, test)
    elif scan_type == "Nessus Scan":
        filename = file.name.lower()
        if filename.endswith("csv"):
            parser = NessusCSVParser(file, test)
        elif filename.endswith("xml") or filename.endswith("nessus"):
            parser = NessusXMLParser(file, test)
    elif scan_type == "Clair Scan":
        parser = ClairParser(file, test)
    elif scan_type == "Nmap Scan":
        parser = NmapXMLParser(file, test)
    elif scan_type == "Nikto Scan":
        parser = NiktoXMLParser(file, test)
    elif scan_type == "Nexpose Scan":
        parser = NexposeFullXmlParser(file, test)
    elif scan_type == "Veracode Scan":
        parser = VeracodeXMLParser(file, test)
    elif scan_type == "Checkmarx Scan":
        parser = CheckmarxXMLParser(file, test)
    elif scan_type == "Checkmarx Scan detailed":
        parser = CheckmarxXMLParser(file, test, 'detailed')
    elif scan_type == "Contrast Scan":
        parser = ContrastCSVParser(file, test)
    elif scan_type == "Crashtest Security Scan":
        parser = CrashtestSecurityXmlParser(file, test)
    elif scan_type == "Bandit Scan":
        parser = BanditParser(file, test)
    elif scan_type == "ZAP Scan":
        parser = ZapXmlParser(file, test)
    elif scan_type == "AppSpider Scan":
        parser = AppSpiderXMLParser(file, test)
    elif scan_type == "Arachni Scan":
        parser = ArachniJSONParser(file, test)
    elif scan_type == 'VCG Scan':
        parser = VCGParser(file, test)
    elif scan_type == 'Dependency Check Scan':
        parser = DependencyCheckParser(file, test)
    elif scan_type == 'Dependency Track Finding Packaging Format (FPF) Export':
        parser = DependencyTrackParser(file, test)
    elif scan_type == 'Retire.js Scan':
        parser = RetireJsParser(file, test)
    elif scan_type == 'Node Security Platform Scan':
        parser = NspParser(file, test)
    elif scan_type == 'NPM Audit Scan':
        parser = NpmAuditParser(file, test)
    elif scan_type == 'Symfony Security Check':
        parser = PhpSymfonySecurityCheckParser(file, test)
    elif scan_type == 'Generic Findings Import':
        parser = GenericFindingUploadCsvParser(file, test, active, verified)
    elif scan_type == 'Qualys Scan':
        parser = QualysParser(file, test)
    elif scan_type == 'Qualys Webapp Scan':
        parser = QualysWebAppParser(file, test)
    elif scan_type == "OpenVAS CSV":
        parser = OpenVASUploadCsvParser(file, test)
    elif scan_type == 'Snyk Scan':
        parser = SnykParser(file, test)
    elif scan_type == 'SKF Scan':
        parser = SKFCsvParser(file, test)
    elif scan_type == 'SSL Labs Scan':
        parser = SSLlabsParser(file, test)
    elif scan_type == 'Trufflehog Scan':
        parser = TruffleHogJSONParser(file, test)
    elif scan_type == 'Clair Klar Scan':
        parser = ClairKlarParser(file, test)
    elif scan_type == 'Gosec Scanner':
        parser = GosecScannerParser(file, test)
    elif scan_type == 'Trustwave Scan (CSV)':
        parser = TrustwaveUploadCsvParser(file, test)
    elif scan_type == 'Netsparker Scan':
        parser = NetsparkerParser(file, test)
    elif scan_type == 'PHP Security Audit v2':
        parser = PhpSecurityAuditV2(file, test)
    elif scan_type == 'Acunetix Scan':
        parser = AcunetixScannerParser(file, test)
    elif scan_type == 'Fortify Scan':
        parser = FortifyXMLParser(file, test)
    elif scan_type == 'SonarQube Scan':
        parser = SonarQubeHtmlParser(file, test)
    elif scan_type == 'SonarQube Scan detailed':
        parser = SonarQubeHtmlParser(file, test, 'detailed')
    elif scan_type == SCAN_SONARQUBE_API:
        parser = SonarQubeApiImporter(test)
    elif scan_type == 'MobSF Scan':
        parser = MobSFParser(file, test)
    elif scan_type == 'AWS Scout2 Scan':
        parser = AWSScout2Parser(file, test)
    elif scan_type == 'AWS Prowler Scan':
        parser = AWSProwlerParser(file, test)
    elif scan_type == 'Brakeman Scan':
        parser = BrakemanScanParser(file, test)
    elif scan_type == 'SpotBugs Scan':
        parser = SpotbugsXMLParser(file, test)
    elif scan_type == 'Safety Scan':
        parser = SafetyParser(file, test)
    elif scan_type == 'DawnScanner Scan':
        parser = DawnScannerParser(file, test)
    elif scan_type == 'Anchore Engine Scan':
        parser = AnchoreEngineScanParser(file, test)
    elif scan_type == 'Bundler-Audit Scan':
        parser = BundlerAuditParser(file, test)
    elif scan_type == 'Twistlock Image Scan':
        parser = TwistlockParser(file, test)
    elif scan_type == 'IBM AppScan DAST':
        parser = IbmAppScanDASTXMLParser(file, test)
    elif scan_type == 'Kiuwan Scan':
        parser = KiuwanCSVParser(file, test)
    elif scan_type == 'Blackduck Hub Scan':
        parser = BlackduckHubCSVParser(file, test)
    elif scan_type == 'Sonatype Application Scan':
        parser = SonatypeJSONParser(file, test)
    elif scan_type == 'Openscap Vulnerability Scan':
        parser = OpenscapXMLParser(file, test)
    elif scan_type == 'Immuniweb Scan':
        parser = ImmuniwebXMLParser(file, test)
    elif scan_type == 'Wapiti Scan':
        parser = WapitiXMLParser(file, test)
    elif scan_type == 'Cobalt.io Scan':
        parser = CobaltCSVParser(file, test)
    elif scan_type == 'Mozilla Observatory Scan':
        parser = MozillaObservatoryJSONParser(file, test)
    elif scan_type == 'Whitesource Scan':
        parser = WhitesourceJSONParser(file, test)
    elif scan_type == 'Microfocus Webinspect Scan':
        parser = MicrofocusWebinspectXMLParser(file, test)
    elif scan_type == 'Wpscan':
        parser = WpscanJSONParser(file, test)
    elif scan_type == 'Sslscan':
        parser = SslscanXMLParser(file, test)
    elif scan_type == 'JFrog Xray Scan':
        parser = XrayJSONParser(file, test)
    elif scan_type == 'Sslyze Scan':
        parser = SslyzeXmlParser(file, test)
    elif scan_type == 'Testssl Scan':
        parser = TestsslCSVParser(file, test)
    elif scan_type == 'Hadolint Dockerfile check':
        parser = HadolintParser(file, test)
    elif scan_type == 'Aqua Scan':
        parser = AquaJSONParser(file, test)
<<<<<<< HEAD
    elif scan_type == 'HackerOne Cases':
        parser = HackerOneJSONParser(file, test)
=======
    elif scan_type == 'Xanitizer Scan':
        parser = XanitizerXMLParser(file, test)
    elif scan_type == 'Trivy Scan':
        parser = TrivyParser(file, test)
>>>>>>> 15ca4241
    else:
        raise ValueError('Unknown Test Type')

    return parser<|MERGE_RESOLUTION|>--- conflicted
+++ resolved
@@ -65,12 +65,10 @@
 from dojo.tools.hadolint.parser import HadolintParser
 from dojo.tools import SCAN_SONARQUBE_API
 from dojo.tools.aqua.parser import AquaJSONParser
-<<<<<<< HEAD
 from dojo.tools.h1.parser import HackerOneJSONParser
-=======
 from dojo.tools.xanitizer.parser import XanitizerXMLParser
 from dojo.tools.trivy.parser import TrivyParser
->>>>>>> 15ca4241
+
 
 
 __author__ = 'Jay Paz'
@@ -220,15 +218,12 @@
         parser = HadolintParser(file, test)
     elif scan_type == 'Aqua Scan':
         parser = AquaJSONParser(file, test)
-<<<<<<< HEAD
     elif scan_type == 'HackerOne Cases':
         parser = HackerOneJSONParser(file, test)
-=======
     elif scan_type == 'Xanitizer Scan':
         parser = XanitizerXMLParser(file, test)
     elif scan_type == 'Trivy Scan':
         parser = TrivyParser(file, test)
->>>>>>> 15ca4241
     else:
         raise ValueError('Unknown Test Type')
 
