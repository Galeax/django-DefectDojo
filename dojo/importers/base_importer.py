--- conflicted
+++ resolved
@@ -27,12 +27,7 @@
     Test_Import,
     Test_Import_Finding_Action,
     Test_Type,
-<<<<<<< HEAD
-    Tool_Configuration,
-    Vulnerability_Id,  # noqa: F401
-=======
     Vulnerability_Id,
->>>>>>> ad7e511d
 )
 from dojo.tools.factory import get_parser
 from dojo.utils import max_safe
