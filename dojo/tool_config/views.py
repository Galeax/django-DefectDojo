--- conflicted
+++ resolved
@@ -6,19 +6,12 @@
 from django.core.urlresolvers import reverse
 from django.http import HttpResponseRedirect
 from django.shortcuts import render
-<<<<<<< HEAD
 from dojo.utils import dojo_crypto_encrypt, prepare_for_view
 from dojo.utils import add_breadcrumb
 from dojo.models import *
 from jira import JIRA
 from dojo.tasks import *
 from dojo.forms import *
-=======
-from dojo.models import Tool_Configuration
-from dojo.utils import dojo_crypto_encrypt, prepare_for_view
-from dojo.utils import add_breadcrumb
-from dojo.forms import ToolConfigForm
->>>>>>> 7f8af228
 
 logger = logging.getLogger(__name__)
 
@@ -69,7 +62,6 @@
                       'tform': tform,
                   })
 
-<<<<<<< HEAD
 
 @user_passes_test(lambda u: u.is_staff)
 def delete_issue(request, find):
@@ -77,8 +69,6 @@
     jira = JIRA(server=Tool_config.url, basic_auth=(Tool_config.username, Tool_config.password))
     issue = jira.issue(j_issue.jira_id)
     issue.delete()
-=======
->>>>>>> 7f8af228
 
 
 @user_passes_test(lambda u: u.is_staff)
