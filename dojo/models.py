--- conflicted
+++ resolved
@@ -1226,15 +1226,9 @@
     title = models.TextField(max_length=1000)
     date = models.DateField(default=get_current_date)
     cwe = models.IntegerField(default=0, null=True, blank=True)
-<<<<<<< HEAD
     cve_regex = RegexValidator(regex=r'^[A-Z]{1,10}-\d{4}-\d{4,12}$',
                                  message="Vulnerability ID must be entered in the format: 'ABC-9999-9999'. ")
     cve = models.TextField(validators=[cve_regex], max_length=28, null=True)
-=======
-    cve_regex = RegexValidator(regex=r'^CVE-\d{4}-\d{4,7}$',
-                                 message="CVE must be entered in the format: 'CVE-9999-9999'. ")
-    cve = models.CharField(validators=[cve_regex], max_length=20, null=True)
->>>>>>> dd519859
     url = models.TextField(null=True, blank=True, editable=False)
     severity = models.CharField(max_length=200, help_text="The severity level of this flaw (Critical, High, Medium, Low, Informational)")
     description = models.TextField()
