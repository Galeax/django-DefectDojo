import base64
import hashlib
import logging
import os
import re
from uuid import uuid4
from django.conf import settings
from watson import search as watson
from auditlog.registry import auditlog
from django.contrib import admin
from django.contrib.auth import get_user_model
from django.core.urlresolvers import reverse
from django.core.validators import RegexValidator
from django.db import models
from django.db.models import Q
from django.utils.timezone import now
from imagekit.models import ImageSpecField
from imagekit.processors import ResizeToCover
from django.utils import timezone
from pytz import all_timezones
from tagging.registry import register as tag_register
from multiselectfield import MultiSelectField
from django import forms
from django.utils.translation import gettext as _

fmt = getattr(settings, 'LOG_FORMAT', None)
lvl = getattr(settings, 'LOG_LEVEL', logging.DEBUG)

logging.basicConfig(format=fmt, level=lvl)


class Regulation(models.Model):
    PRIVACY_CATEGORY = 'privacy'
    FINANCE_CATEGORY = 'finance'
    EDUCATION_CATEGORY = 'education'
    MEDICAL_CATEGORY = 'medical'
    OTHER_CATEGORY = 'other'
    CATEGORY_CHOICES = (
        (PRIVACY_CATEGORY, _('Privacy')),
        (FINANCE_CATEGORY, _('Finance')),
        (EDUCATION_CATEGORY, _('Education')),
        (MEDICAL_CATEGORY, _('Medical')),
        (OTHER_CATEGORY, _('Other')),
    )

    name = models.CharField(max_length=128, help_text=_('The name of the legislation.'))
    acronym = models.CharField(max_length=20, unique=True, help_text=_('A shortened representation of the name.'))
    category = models.CharField(max_length=9, choices=CATEGORY_CHOICES, help_text=_('The subject of the regulation.'))
    jurisdiction = models.CharField(max_length=64, help_text=_('The territory over which the regulation applies.'))
    description = models.TextField(blank=True, help_text=_('Information about the regulation\'s purpose.'))
    reference = models.URLField(blank=True, help_text=_('An external URL for more information.'))

    class Meta:
        ordering = ['name']

    def __str__(self):
        return self.acronym + ' (' + self.jurisdiction + ')'


class System_Settings(models.Model):
    enable_deduplication = models.BooleanField(
        default=False,
        blank=False,
        verbose_name='Deduplicate findings',
        help_text="With this setting turned on, Dojo deduplicates findings by "
                  "comparing endpoints, cwe fields, and titles. "
                  "If two findings share a URL and have the same CWE or "
                  "title, Dojo marks the less recent finding as a duplicate. "
                  "When deduplication is enabled, a list of "
                  "deduplicated findings is added to the engagement view.")
    delete_dupulicates = models.BooleanField(default=False, blank=False)
    max_dupes = models.IntegerField(blank=True, null=True,
                                    verbose_name='Max Duplicates',
                                    help_text="When enabled, if a single "
                                              "issue reaches the maximum "
                                              "number of duplicates, the "
                                              "oldest will be deleted.")
    enable_jira = models.BooleanField(default=False,
                                      verbose_name='Enable JIRA integration',
                                      blank=False)
    enable_jira_web_hook = models.BooleanField(default=False,
                                      verbose_name='Enable JIRA web hook. Please note: It is strongly recommended to whitelist the Jira server using a proxy such as Nginx.',
                                      blank=False)
    jira_choices = (('Critical', 'Critical'),
                    ('High', 'High'),
                    ('Medium', 'Medium'),
                    ('Low', 'Low'))
    jira_minimum_severity = models.CharField(max_length=20, blank=True,
                                             null=True, choices=jira_choices,
                                             default='None')
    jira_labels = models.CharField(max_length=200, blank=True, null=True,
                                   help_text='JIRA issue labels space seperated')
    enable_slack_notifications = \
        models.BooleanField(default=False,
                            verbose_name='Enable Slack notifications',
                            blank=False)
    slack_channel = models.CharField(max_length=100, default='', blank=True)
    slack_token = models.CharField(max_length=100, default='', blank=True,
                                   help_text='Token required for interacting '
                                             'with Slack. Get one at '
                                             'https://api.slack.com/tokens')
    slack_username = models.CharField(max_length=100, default='', blank=True)
    enable_hipchat_notifications = \
        models.BooleanField(default=False,
                            verbose_name='Enable HipChat notifications',
                            blank=False)
    hipchat_site = models.CharField(max_length=100, default='', blank=True,
                                    help_text='The full fqdn of your '
                                              'hipchat site, e.g. '
                                              '"yoursite.hipchat.com"')
    hipchat_channel = models.CharField(max_length=100, default='', blank=True)
    hipchat_token = \
        models.CharField(max_length=100, default='', blank=True,
                         help_text='Token required for interacting with '
                                   'HipChat. Get one at '
                                   'https://patriktest.hipchat.com/addons/')
    enable_mail_notifications = models.BooleanField(default=False, blank=False)
    mail_notifications_from = models.CharField(max_length=200,
                                               default='from@example.com',
                                               blank=True)
    mail_notifications_to = models.CharField(max_length=200, default='',
                                             blank=True)
    s_finding_severity_naming = \
        models.BooleanField(default=False, blank=False,
                            help_text='With this setting turned on, Dojo '
                                      'will display S0, S1, S2, etc in most '
                                      'places, whereas if turned off '
                                      'Critical, High, Medium, etc will '
                                      'be displayed.')
    false_positive_history = models.BooleanField(default=False, help_text="DefectDojo will automatically mark the finding as a false positive if the finding has been previously marked as a false positive.")

    url_prefix = models.CharField(max_length=300, default='', blank=True, help_text="URL prefix if DefectDojo is installed in it's own virtual subdirectory.")
    team_name = models.CharField(max_length=100, default='', blank=True)
    time_zone = models.CharField(max_length=50,
                                 choices=[(tz, tz) for tz in all_timezones],
                                 default='UTC', blank=False)
    display_endpoint_uri = models.BooleanField(default=False, verbose_name="Display Endpoint Full URI", help_text="Displays the full endpoint URI in the endpoint view.")
    enable_product_grade = models.BooleanField(default=False, verbose_name="Enable Product Grading", help_text="Displays a grade letter next to a product to show the overall health.")
    product_grade = models.CharField(max_length=800, blank=True)
    product_grade_a = models.IntegerField(default=90,
                                          verbose_name="Grade A",
                                          help_text="Percentage score for an "
                                                    "'A' >=")
    product_grade_b = models.IntegerField(default=80,
                                          verbose_name="Grade B",
                                          help_text="Percentage score for a "
                                                    "'B' >=")
    product_grade_c = models.IntegerField(default=70,
                                          verbose_name="Grade C",
                                          help_text="Percentage score for a "
                                                    "'C' >=")
    product_grade_d = models.IntegerField(default=60,
                                          verbose_name="Grade D",
                                          help_text="Percentage score for a "
                                                    "'D' >=")
    product_grade_f = models.IntegerField(default=59,
                                          verbose_name="Grade F",
                                          help_text="Percentage score for an "
                                                    "'F' <=")
    enable_benchmark = models.BooleanField(
        default=True,
        blank=False,
        verbose_name="Enable Benchmarks",
        help_text="Enables Benchmarks such as the OWASP ASVS "
                  "(Application Security Verification Standard)")

    enable_template_match = models.BooleanField(
        default=False,
        blank=False,
        verbose_name="Enable Remediation Advice",
        help_text="Enables global remediation advice and matching on CWE and Title. The text will be replaced for mitigation, impact and references on a finding. Useful for providing consistent impact and remediation advice regardless of the scanner.")

    engagement_auto_close = models.BooleanField(
        default=False,
        blank=False,
        verbose_name="Enable Engagement Auto-Close",
        help_text="Closes an engagement after 3 days (default) past due date including last update.")

    engagement_auto_close_days = models.IntegerField(
        default=3,
        blank=False,
        verbose_name="Engagement Auto-Close Days",
        help_text="Closes an engagement after the specified number of days past due date including last update.")

    enable_finding_sla = models.BooleanField(
        default=True,
        blank=False,
        verbose_name="Enable Finding SLA's",
        help_text="Enables Finding SLA's for time to remediate.")

    sla_critical = models.IntegerField(default=7,
                                          verbose_name="Crital Finding SLA Days",
                                          help_text="# of days to remediate a critical finding.")

    sla_high = models.IntegerField(default=30,
                                          verbose_name="High Finding SLA Days",
                                          help_text="# of days to remediate a high finding.")
    sla_medium = models.IntegerField(default=90,
                                          verbose_name="Medium Finding SLA Days",
                                          help_text="# of days to remediate a medium finding.")

    sla_low = models.IntegerField(default=120,
                                          verbose_name="Low Finding SLA Days",
                                          help_text="# of days to remediate a low finding.")


class SystemSettingsFormAdmin(forms.ModelForm):
    product_grade = forms.CharField(widget=forms.Textarea)

    class Meta:
        model = System_Settings
        fields = ['product_grade']


class System_SettingsAdmin(admin.ModelAdmin):
    form = SystemSettingsFormAdmin
    fields = ('product_grade',)


def get_current_date():
    return timezone.now().date()


def get_current_datetime():
    return timezone.now()


User = get_user_model()


# proxy class for convenience and UI
class Dojo_User(User):
    class Meta:
        proxy = True

    def get_full_name(self):
        """
        Returns the first_name plus the last_name, with a space in between.
        """
        full_name = '%s %s (%s)' % (self.first_name,
                                    self.last_name,
                                    self.username)
        return full_name.strip()

    def __unicode__(self):
        return self.get_full_name()


class UserContactInfo(models.Model):
    user = models.OneToOneField(User)
    title = models.CharField(blank=True, null=True, max_length=150)
    phone_regex = RegexValidator(regex=r'^\+?1?\d{9,15}$',
                                 message="Phone number must be entered in the format: '+999999999'. "
                                         "Up to 15 digits allowed.")
    phone_number = models.CharField(validators=[phone_regex], blank=True,
                                    max_length=15,
                                    help_text="Phone number must be entered in the format: '+999999999'. "
                                              "Up to 15 digits allowed.")
    cell_number = models.CharField(validators=[phone_regex], blank=True,
                                   max_length=15,
                                   help_text="Phone number must be entered in the format: '+999999999'. "
                                             "Up to 15 digits allowed.")
    twitter_username = models.CharField(blank=True, null=True, max_length=150)
    github_username = models.CharField(blank=True, null=True, max_length=150)
    slack_username = models.CharField(blank=True, null=True, max_length=150, help_text="Email address associated with your slack account", verbose_name="Slack Email Address")
    slack_user_id = models.CharField(blank=True, null=True, max_length=25)
    hipchat_username = models.CharField(blank=True, null=True, max_length=150)
    block_execution = models.BooleanField(default=False, help_text="Instead of async deduping a finding the findings will be deduped synchronously and will 'block' the user until completion.")


class Contact(models.Model):
    name = models.CharField(max_length=100)
    email = models.EmailField()
    team = models.CharField(max_length=100)
    is_admin = models.BooleanField(default=False)
    is_globally_read_only = models.BooleanField(default=False)
    updated = models.DateTimeField(editable=False)


class Product_Type(models.Model):
    name = models.CharField(max_length=300, unique=True)
    critical_product = models.BooleanField(default=False)
    key_product = models.BooleanField(default=False)
    updated = models.DateTimeField(auto_now=True, null=True)
    created = models.DateTimeField(auto_now_add=True, null=True)

    def critical_present(self):
        c_findings = Finding.objects.filter(
            test__engagement__product__prod_type=self, severity='Critical')
        if c_findings.count() > 0:
            return True

    def high_present(self):
        c_findings = Finding.objects.filter(
            test__engagement__product__prod_type=self, severity='High')
        if c_findings.count() > 0:
            return True

    def calc_health(self):
        h_findings = Finding.objects.filter(
            test__engagement__product__prod_type=self, severity='High')
        c_findings = Finding.objects.filter(
            test__engagement__product__prod_type=self, severity='Critical')
        health = 100
        if c_findings.count() > 0:
            health = 40
            health = health - ((c_findings.count() - 1) * 5)
        if h_findings.count() > 0:
            if health == 100:
                health = 60
            health = health - ((h_findings.count() - 1) * 2)
        if health < 5:
            return 5
        else:
            return health

    def findings_count(self):
        return Finding.objects.filter(mitigated__isnull=True,
                                      verified=True,
                                      false_p=False,
                                      duplicate=False,
                                      out_of_scope=False,
                                      test__engagement__product__prod_type=self).filter(
            Q(severity="Critical") |
            Q(severity="High") |
            Q(severity="Medium") |
            Q(severity="Low")).count()

    def products_count(self):
        return Product.objects.filter(prod_type=self).count()

    def __unicode__(self):
        return self.name

    def get_breadcrumbs(self):
        bc = [{'title': self.__unicode__(),
               'url': reverse('edit_product_type', args=(self.id,))}]
        return bc


class Product_Line(models.Model):
    name = models.CharField(max_length=300)
    description = models.CharField(max_length=2000)

    def __unicode__(self):
        return self.name


class Report_Type(models.Model):
    name = models.CharField(max_length=255)


class Test_Type(models.Model):
    name = models.CharField(max_length=200, unique=True)
    static_tool = models.BooleanField(default=False)
    dynamic_tool = models.BooleanField(default=False)

    def __unicode__(self):
        return self.name

    class Meta:
        ordering = ('name',)

    def get_breadcrumbs(self):
        bc = [{'title': self.__unicode__(),
               'url': None}]
        return bc


class DojoMeta(models.Model):
    name = models.CharField(max_length=120)
    value = models.CharField(max_length=300)
    model_name = models.CharField(max_length=30)
    model_id = models.IntegerField()

    def save(self, *args, **kwargs):
        super(DojoMeta, self).save(*args, **kwargs)
        if self.model_name.lower() == "product":
            prod = Product.objects.get(id=self.model_id)
            prod.product_meta.add(self)
        else:
            ep = Endpoint.objects.get(id=self.model_id)
            ep.endpoint_meta.add(self)


class Product(models.Model):
    WEB_PLATFORM = 'web'
    IOT = 'iot'
    DESKTOP_PLATFORM = 'desktop'
    MOBILE_PLATFORM = 'mobile'
    WEB_SERVICE_PLATFORM = 'web service'
    PLATFORM_CHOICES = (
        (WEB_SERVICE_PLATFORM, _('API')),
        (DESKTOP_PLATFORM, _('Desktop')),
        (IOT, _('Internet of Things')),
        (MOBILE_PLATFORM, _('Mobile')),
        (WEB_PLATFORM, _('Web')),
    )

    CONSTRUCTION = 'construction'
    PRODUCTION = 'production'
    RETIREMENT = 'retirement'
    LIFECYCLE_CHOICES = (
        (CONSTRUCTION, _('Construction')),
        (PRODUCTION, _('Production')),
        (RETIREMENT, _('Retirement')),
    )

    THIRD_PARTY_LIBRARY_ORIGIN = 'third party library'
    PURCHASED_ORIGIN = 'purchased'
    CONTRACTOR_ORIGIN = 'contractor'
    INTERNALLY_DEVELOPED_ORIGIN = 'internal'
    OPEN_SOURCE_ORIGIN = 'open source'
    OUTSOURCED_ORIGIN = 'outsourced'
    ORIGIN_CHOICES = (
        (THIRD_PARTY_LIBRARY_ORIGIN, _('Third Party Library')),
        (PURCHASED_ORIGIN, _('Purchased')),
        (CONTRACTOR_ORIGIN, _('Contractor Developed')),
        (INTERNALLY_DEVELOPED_ORIGIN, _('Internally Developed')),
        (OPEN_SOURCE_ORIGIN, _('Open Source')),
        (OUTSOURCED_ORIGIN, _('Outsourced')),
    )

    VERY_HIGH_CRITICALITY = 'very high'
    HIGH_CRITICALITY = 'high'
    MEDIUM_CRITICALITY = 'medium'
    LOW_CRITICALITY = 'low'
    VERY_LOW_CRITICALITY = 'very low'
    NONE_CRITICALITY = 'none'
    BUSINESS_CRITICALITY_CHOICES = (
        (VERY_HIGH_CRITICALITY, _('Very High')),
        (HIGH_CRITICALITY, _('High')),
        (MEDIUM_CRITICALITY, _('Medium')),
        (LOW_CRITICALITY, _('Low')),
        (VERY_LOW_CRITICALITY, _('Very Low')),
        (NONE_CRITICALITY, _('None')),
    )

    name = models.CharField(max_length=255, unique=True)
    description = models.CharField(max_length=4000)

    '''
    The following three fields are deprecated and no longer in use.
    They remain in model for backwards compatibility and will be removed
    in a future release.  prod_manager, tech_contact, manager

    The admin script migrate_product_contacts should be used to migrate data
    from these fields to their replacements.
    ./manage.py migrate_product_contacts
    '''
    prod_manager = models.CharField(default=0, max_length=200, null=True, blank=True)  # unused
    tech_contact = models.CharField(default=0, max_length=200, null=True, blank=True)  # unused
    manager = models.CharField(default=0, max_length=200, null=True, blank=True)  # unused

    product_manager = models.ForeignKey(Dojo_User, null=True, blank=True,
                                        related_name='product_manager')
    technical_contact = models.ForeignKey(Dojo_User, null=True, blank=True,
                                          related_name='technical_contact')
    team_manager = models.ForeignKey(Dojo_User, null=True, blank=True,
                                     related_name='team_manager')

    created = models.DateTimeField(editable=False, null=True, blank=True)
    prod_type = models.ForeignKey(Product_Type, related_name='prod_type',
                                  null=True, blank=True)
    updated = models.DateTimeField(editable=False, null=True, blank=True)
    tid = models.IntegerField(default=0, editable=False)
    authorized_users = models.ManyToManyField(User, blank=True)
    prod_numeric_grade = models.IntegerField(null=True, blank=True)

    # Metadata
    business_criticality = models.CharField(max_length=9, choices=BUSINESS_CRITICALITY_CHOICES, blank=True, null=True)
    platform = models.CharField(max_length=11, choices=PLATFORM_CHOICES, blank=True, null=True)
    lifecycle = models.CharField(max_length=12, choices=LIFECYCLE_CHOICES, blank=True, null=True)
    origin = models.CharField(max_length=19, choices=ORIGIN_CHOICES, blank=True, null=True)
    user_records = models.PositiveIntegerField(blank=True, null=True, help_text=_('Estimate the number of user records within the application.'))
    revenue = models.DecimalField(max_digits=15, decimal_places=2, blank=True, null=True, help_text=_('Estimate the application\'s revenue.'))
    external_audience = models.BooleanField(default=False, help_text=_('Specify if the application is used by people outside the organization.'))
    internet_accessible = models.BooleanField(default=False, help_text=_('Specify if the application is accessible from the public internet.'))
    regulations = models.ManyToManyField(Regulation, blank=True)
    product_meta = models.ManyToManyField(DojoMeta)

    def __unicode__(self):
        return self.name

    class Meta:
        ordering = ('name',)

    @property
    def findings_count(self):
        return Finding.objects.filter(mitigated__isnull=True,
                                      verified=True,
                                      false_p=False,
                                      duplicate=False,
                                      out_of_scope=False,
                                      test__engagement__product=self).count()

    @property
    def active_engagement_count(self):
        return Engagement.objects.filter(active=True, product=self).count()

    @property
    def closed_engagement_count(self):
        return Engagement.objects.filter(active=False, product=self).count()

    @property
    def last_engagement_date(self):
        return Engagement.objects.filter(product=self).first()

    @property
    def endpoint_count(self):
        endpoints = Endpoint.objects.filter(
            finding__test__engagement__product=self,
            finding__active=True,
            finding__verified=True,
            finding__mitigated__isnull=True)

        hosts = []
        ids = []
        for e in endpoints:
            if ":" in e.host:
                host_no_port = e.host[:e.host.index(':')]
            else:
                host_no_port = e.host

            if host_no_port in hosts:
                continue
            else:
                hosts.append(host_no_port)
                ids.append(e.id)

        return len(hosts)

    def open_findings(self, start_date=None, end_date=None):
        if start_date is None or end_date is None:
            return {}
        else:
            critical = Finding.objects.filter(test__engagement__product=self,
                                              mitigated__isnull=True,
                                              verified=True,
                                              false_p=False,
                                              duplicate=False,
                                              out_of_scope=False,
                                              severity="Critical",
                                              date__range=[start_date,
                                                           end_date]).count()
            high = Finding.objects.filter(test__engagement__product=self,
                                          mitigated__isnull=True,
                                          verified=True,
                                          false_p=False,
                                          duplicate=False,
                                          out_of_scope=False,
                                          severity="High",
                                          date__range=[start_date,
                                                       end_date]).count()
            medium = Finding.objects.filter(test__engagement__product=self,
                                            mitigated__isnull=True,
                                            verified=True,
                                            false_p=False,
                                            duplicate=False,
                                            out_of_scope=False,
                                            severity="Medium",
                                            date__range=[start_date,
                                                         end_date]).count()
            low = Finding.objects.filter(test__engagement__product=self,
                                         mitigated__isnull=True,
                                         verified=True,
                                         false_p=False,
                                         duplicate=False,
                                         out_of_scope=False,
                                         severity="Low",
                                         date__range=[start_date,
                                                      end_date]).count()
            return {'Critical': critical,
                    'High': high,
                    'Medium': medium,
                    'Low': low,
                    'Total': (critical + high + medium + low)}

    def get_breadcrumbs(self):
        bc = [{'title': self.__unicode__(),
               'url': reverse('view_product', args=(self.id,))}]
        return bc

    @property
    def get_product_type(self):
        return self.prod_type if self.prod_type is not None else 'unknown'


class ScanSettings(models.Model):
    product = models.ForeignKey(Product, default=1, editable=False)
    addresses = models.TextField(default="none")
    user = models.ForeignKey(User, editable=False)
    date = models.DateTimeField(editable=False, blank=True,
                                default=get_current_datetime)
    frequency = models.CharField(max_length=10000, null=True,
                                 blank=True)
    email = models.CharField(max_length=512)
    protocol = models.CharField(max_length=10, default='TCP')

    def addresses_as_list(self):
        if self.addresses:
            return [a.strip() for a in self.addresses.split(',')]
        return []

    def get_breadcrumbs(self):
        bc = self.product.get_breadcrumbs()
        bc += [{'title': "Scan Settings",
                'url': reverse('view_scan_settings',
                               args=(self.product.id, self.id,))}]
        return bc


"""
Modified by Fatimah and Micheal
removed ip_scans field
"""


class Scan(models.Model):
    scan_settings = models.ForeignKey(ScanSettings, default=1, editable=False)
    date = models.DateTimeField(editable=False, blank=True,
                                default=get_current_datetime)
    protocol = models.CharField(max_length=10, default='TCP')
    status = models.CharField(max_length=10, default='Pending', editable=False)
    baseline = models.BooleanField(default=False,
                                   verbose_name="Current Baseline")

    def __unicode__(self):
        return self.scan_settings.protocol + " Scan " + str(self.date)

    def get_breadcrumbs(self):
        bc = self.scan_settings.get_breadcrumbs()
        bc += [{'title': self.__unicode__(),
                'url': reverse('view_scan', args=(self.id,))}]
        return bc


"""
Modified by Fatimah and Micheal
Changed services from a ManytToMany field to a formatted string
"port,protocol,status"
Added scan_id
"""


class IPScan(models.Model):
    address = models.TextField(editable=False, default="none")
    services = models.CharField(max_length=800, null=True)
    scan = models.ForeignKey(Scan, default=1, editable=False)


class Tool_Type(models.Model):
    name = models.CharField(max_length=200)
    description = models.CharField(max_length=2000, null=True)

    class Meta:
        ordering = ['name']

    def __unicode__(self):
        return self.name


class Tool_Configuration(models.Model):
    name = models.CharField(max_length=200, null=False)
    description = models.CharField(max_length=2000, null=True, blank=True)
    url = models.CharField(max_length=2000, null=True)
    tool_type = models.ForeignKey(Tool_Type, related_name='tool_type')
    authentication_type = models.CharField(max_length=15,
                                           choices=(
                                               ('API', 'API Key'),
                                               ('Password',
                                                'Username/Password'),
                                               ('SSH', 'SSH')),
                                           null=True, blank=True)
    username = models.CharField(max_length=200, null=True, blank=True)
    password = models.CharField(max_length=600, null=True, blank=True)
    auth_title = models.CharField(max_length=200, null=True, blank=True,
                                  verbose_name="Title for SSH/API Key")
    ssh = models.CharField(max_length=6000, null=True, blank=True)
    api_key = models.CharField(max_length=600, null=True, blank=True,
                               verbose_name="API Key")

    class Meta:
        ordering = ['name']

    def __unicode__(self):
        return self.name


class Network_Locations(models.Model):
    location = models.CharField(max_length=500, help_text="Location of network testing: Examples: VPN, Internet or Internal.")

    def __unicode__(self):
        return self.location


class Engagement_Presets(models.Model):
    title = models.CharField(max_length=500, default=None, help_text="Brief description of preset.")
    test_type = models.ManyToManyField(Test_Type, default=None, blank=True)
    network_locations = models.ManyToManyField(Network_Locations, default=None, blank=True)
    notes = models.CharField(max_length=2000, help_text="Description of what needs to be tested or setting up environment for testing", null=True, blank=True)
    scope = models.CharField(max_length=800, help_text="Scope of Engagement testing, IP's/Resources/URL's)", default=None, blank=True)
    product = models.ForeignKey(Product)
    created = models.DateTimeField(auto_now_add=True, null=False)

    def __unicode__(self):
        return self.title

    class Meta:
        ordering = ['title']


class Engagement_Type(models.Model):
    name = models.CharField(max_length=200)

    def __unicode__(self):
        return self.name


class Engagement(models.Model):
    name = models.CharField(max_length=300, null=True, blank=True)
    description = models.CharField(max_length=2000, null=True, blank=True)
    version = models.CharField(max_length=100, null=True, blank=True, help_text="Version of the product the engagement tested.")
    eng_type = models.ForeignKey(Engagement_Type, null=True, blank=True)
    first_contacted = models.DateField(null=True, blank=True)
    target_start = models.DateField(null=False, blank=False)
    target_end = models.DateField(null=False, blank=False)
    lead = models.ForeignKey(User, editable=True, null=True)
    requester = models.ForeignKey(Contact, null=True, blank=True)
    preset = models.ForeignKey(Engagement_Presets, null=True, blank=True, help_text="Settings and notes for performing this engagement.")
    reason = models.CharField(max_length=2000, null=True, blank=True)
    report_type = models.ForeignKey(Report_Type, null=True, blank=True)
    product = models.ForeignKey(Product)
    updated = models.DateTimeField(auto_now=True, null=True)
    created = models.DateTimeField(auto_now_add=True, null=True)
    active = models.BooleanField(default=True, editable=False)
    tracker = models.URLField(max_length=200, help_text="Link to epic or ticket system with changes to version.", editable=True, blank=True, null=True)
    test_strategy = models.URLField(editable=True, blank=True, null=True)
    threat_model = models.BooleanField(default=True)
    api_test = models.BooleanField(default=True)
    pen_test = models.BooleanField(default=True)
    check_list = models.BooleanField(default=True)
    status = models.CharField(editable=True, max_length=2000, default='',
                              null=True,
                              choices=(('Not Started', 'Not Started'),
                                       ('Blocked', 'Blocked'),
                                       ('Cancelled', 'Cancelled'),
                                       ('Completed', 'Completed'),
                                       ('In Progress', 'In Progress'),
                                       ('On Hold', 'On Hold'),
                                       ('Waiting for Resource', 'Waiting for Resource')))
    progress = models.CharField(max_length=100,
                                default='threat_model', editable=False)
    tmodel_path = models.CharField(max_length=1000, default='none',
                                   editable=False, blank=True, null=True)
    risk_path = models.CharField(max_length=1000, default='none',
                                 editable=False, blank=True, null=True)
    risk_acceptance = models.ManyToManyField("Risk_Acceptance",
                                             default=None,
                                             editable=False,
                                             blank=True)
    done_testing = models.BooleanField(default=False, editable=False)
    engagement_type = models.CharField(editable=True, max_length=30, default='Interactive',
                                       null=True,
                                       choices=(('Interactive', 'Interactive'),
                                                ('CI/CD', 'CI/CD')))
    build_id = models.CharField(editable=True, max_length=150,
                                   null=True, blank=True, help_text="Build ID of the product the engagement tested.", verbose_name="Build ID")
    commit_hash = models.CharField(editable=True, max_length=150,
                                   null=True, blank=True, help_text="Commit hash from repo", verbose_name="Commit Hash")
    branch_tag = models.CharField(editable=True, max_length=150,
                                   null=True, blank=True, help_text="Tag or branch of the product the engagement tested.", verbose_name="Branch/Tag")
    build_server = models.ForeignKey(Tool_Configuration, verbose_name="Build Server", help_text="Build server responsible for CI/CD test", null=True, blank=True, related_name='build_server')
    source_code_management_server = models.ForeignKey(Tool_Configuration, null=True, blank=True, verbose_name="SCM Server", help_text="Source code server for CI/CD test", related_name='source_code_management_server')
    source_code_management_uri = models.CharField(max_length=600, null=True, blank=True, verbose_name="Repo", help_text="Resource link to source code")
    orchestration_engine = models.ForeignKey(Tool_Configuration, verbose_name="Orchestration Engine", help_text="Orchestration service responsible for CI/CD test", null=True, blank=True, related_name='orchestration')

    class Meta:
        ordering = ['-target_start']

    def __unicode__(self):
        return "Engagement: %s (%s)" % (self.name if self.name else '',
                                        self.target_start.strftime(
                                            "%b %d, %Y"))

    def get_breadcrumbs(self):
        bc = self.product.get_breadcrumbs()
        bc += [{'title': self.__unicode__(),
                'url': reverse('view_engagement', args=(self.id,))}]
        return bc


class CWE(models.Model):
    url = models.CharField(max_length=1000)
    description = models.CharField(max_length=2000)
    number = models.IntegerField()


class Endpoint_Params(models.Model):
    param = models.CharField(max_length=150)
    value = models.CharField(max_length=150)
    method_type = (('GET', 'GET'),
                   ('POST', 'POST'))
    method = models.CharField(max_length=20, blank=False, null=True, choices=method_type)


class Endpoint(models.Model):
    protocol = models.CharField(null=True, blank=True, max_length=10,
                                help_text="The communication protocol such as 'http', 'ftp', etc.")
    host = models.CharField(null=True, blank=True, max_length=500,
                            help_text="The host name or IP address, you can also include the port number. For example"
                                      "'127.0.0.1', '127.0.0.1:8080', 'localhost', 'yourdomain.com'.")
    fqdn = models.CharField(null=True, blank=True, max_length=500)
    port = models.IntegerField(null=True, blank=True,
                               help_text="The network port associated with the endpoint.")
    path = models.CharField(null=True, blank=True, max_length=500,
                            help_text="The location of the resource, it should start with a '/'. For example"
                                      "/endpoint/420/edit")
    query = models.CharField(null=True, blank=True, max_length=1000,
                             help_text="The query string, the question mark should be omitted."
                                       "For example 'group=4&team=8'")
    fragment = models.CharField(null=True, blank=True, max_length=500,
                                help_text="The fragment identifier which follows the hash mark. The hash mark should "
                                          "be omitted. For example 'section-13', 'paragraph-2'.")
    product = models.ForeignKey(Product, null=True, blank=True, )
    endpoint_params = models.ManyToManyField(Endpoint_Params, blank=True,
                                             editable=False)
    endpoint_meta = models.ManyToManyField(DojoMeta, editable=False)

    class Meta:
        ordering = ['product', 'protocol', 'host', 'path', 'query', 'fragment']

    def __unicode__(self):
        from urlparse import uses_netloc

        netloc = self.host
        port = self.port
        scheme = self.protocol
        url = self.path if self.path else ''
        query = self.query
        fragment = self.fragment

        if port:
            # If http or https on standard ports then don't tack on the port number
            if (port != 443 and scheme == "https") or (port != 80 and scheme == "http"):
                netloc += ':%s' % port

        if netloc or (scheme and scheme in uses_netloc and url[:2] != '//'):
            if url and url[:1] != '/':
                url = '/' + url
            if scheme and scheme in uses_netloc and url[:2] != '//':
                url = '//' + (netloc or '') + url
            else:
                url = (netloc or '') + url
        if scheme:
            url = scheme + ':' + url
        if query:
            url = url + '?' + query
        if fragment:
            url = url + '#' + fragment
        return url

    def __eq__(self, other):
        if isinstance(other, Endpoint):
            return self.__unicode__() == other.__unicode__()
        else:
            return NotImplemented

    def finding_count(self):
        host = self.host_no_port

        endpoints = Endpoint.objects.filter(host__regex="^" + host + ":?",
                                            product=self.product).distinct()

        findings = Finding.objects.filter(endpoints__in=endpoints,
                                          active=True,
                                          verified=True,
                                          out_of_scope=False).distinct()

        return findings.count()

    def active_findings(self):
        host = self.host_no_port

        endpoints = Endpoint.objects.filter(host__regex="^" + host + ":?",
                                            product=self.product).distinct()
        return Finding.objects.filter(endpoints__in=endpoints,
                                      active=True,
                                      verified=True,
                                      mitigated__isnull=True,
                                      false_p=False,
                                      duplicate=False).distinct().order_by(
            'numerical_severity')

    def finding_count_endpoint(self):
        findings = Finding.objects.filter(endpoints=self,
                                          active=True,
                                          verified=True,
                                          duplicate=False,
                                          out_of_scope=False).distinct()

        return findings.count()

    def get_breadcrumbs(self):
        bc = self.product.get_breadcrumbs()
        bc += [{'title': self.host_no_port,
                'url': reverse('view_endpoint', args=(self.id,))}]
        return bc

    @staticmethod
    def from_uri(uri):
        return Endpoint()

    @property
    def host_no_port(self):
        if ":" in self.host:
            return self.host[:self.host.index(":")]
        else:
            return self.host


class Notes(models.Model):
    entry = models.TextField()
    date = models.DateTimeField(null=False, editable=False,
                                default=get_current_datetime)
    author = models.ForeignKey(User, editable=False)

    class Meta:
        ordering = ['-date']

    def __unicode__(self):
        return self.entry


class Development_Environment(models.Model):
    name = models.CharField(max_length=200)

    def __unicode__(self):
        return self.name

    def get_breadcrumbs(self):
        return [{"title": self.__unicode__(),
                 "url": reverse("edit_dev_env", args=(self.id,))}]


class Test(models.Model):
    engagement = models.ForeignKey(Engagement, editable=False)
    lead = models.ForeignKey(User, editable=True, null=True)
    test_type = models.ForeignKey(Test_Type)
    description = models.TextField(null=True, blank=True)
    target_start = models.DateTimeField()
    target_end = models.DateTimeField()
    estimated_time = models.TimeField(null=True, blank=True, editable=False)
    actual_time = models.TimeField(null=True, blank=True, editable=False, )
    percent_complete = models.IntegerField(null=True, blank=True,
                                           editable=True)
    notes = models.ManyToManyField(Notes, blank=True,
                                   editable=False)
    environment = models.ForeignKey(Development_Environment, null=True,
                                    blank=False)

    updated = models.DateTimeField(auto_now=True, null=True)
    created = models.DateTimeField(auto_now_add=True, null=True)

    def __unicode__(self):
        return "%s (%s)" % (self.test_type,
                            self.target_start.strftime("%b %d, %Y"))

    def get_breadcrumbs(self):
        bc = self.engagement.get_breadcrumbs()
        bc += [{'title': self.__unicode__(),
                'url': reverse('view_test', args=(self.id,))}]
        return bc

    def verified_finding_count(self):
        return Finding.objects.filter(test=self, verified=True).count()


class VA(models.Model):
    address = models.TextField(editable=False, default="none")
    user = models.ForeignKey(User, editable=False)
    result = models.ForeignKey(Test, editable=False, null=True, blank=True)
    status = models.BooleanField(default=False, editable=False)
    start = models.CharField(max_length=100)


class Finding(models.Model):
    title = models.TextField(max_length=1000)
    date = models.DateField(default=get_current_date)
    cwe = models.IntegerField(default=0, null=True, blank=True)
    url = models.TextField(null=True, blank=True, editable=False)
    severity = models.CharField(max_length=200, help_text="The severity level of this flaw (Critical, High, Medium, Low, Informational)")
    description = models.TextField()
    mitigation = models.TextField()
    impact = models.TextField()
    steps_to_reproduce = models.TextField(null=True, blank=True)
    severity_justification = models.TextField(null=True, blank=True)
    endpoints = models.ManyToManyField(Endpoint, blank=True, )
    unsaved_endpoints = []
    unsaved_request = None
    unsaved_response = None
    unsaved_tags = None
    references = models.TextField(null=True, blank=True, db_column="refs")
    test = models.ForeignKey(Test, editable=False)
    # TODO: Will be deprecated soon
    is_template = models.BooleanField(default=False)
    active = models.BooleanField(default=True)
    verified = models.BooleanField(default=True)
    false_p = models.BooleanField(default=False, verbose_name="False Positive")
    duplicate = models.BooleanField(default=False)
    duplicate_finding = models.ForeignKey('self', editable=False, null=True,
                                          related_name='original_finding',
                                          blank=True)
    duplicate_list = models.ManyToManyField("self", editable=False, blank=True)
    out_of_scope = models.BooleanField(default=False)
    under_review = models.BooleanField(default=False)
    review_requested_by = models.ForeignKey(Dojo_User, null=True, blank=True,
                                            related_name='review_requested_by')
    reviewers = models.ManyToManyField(User, blank=True)

    # Defect Tracking Review
    under_defect_review = models.BooleanField(default=False)
    defect_review_requested_by = models.ForeignKey(Dojo_User, null=True, blank=True,
                                                   related_name='defect_review_requested_by')

    thread_id = models.IntegerField(default=0, editable=False)
    mitigated = models.DateTimeField(editable=False, null=True, blank=True)
    mitigated_by = models.ForeignKey(User, null=True, editable=False,
                                     related_name="mitigated_by")
    reporter = models.ForeignKey(User, editable=False, related_name='reporter')
    notes = models.ManyToManyField(Notes, blank=True,
                                   editable=False)
    numerical_severity = models.CharField(max_length=4)
    last_reviewed = models.DateTimeField(null=True, editable=False)
    last_reviewed_by = models.ForeignKey(User, null=True, editable=False,
                                         related_name='last_reviewed_by')
    images = models.ManyToManyField('FindingImage', blank=True)

    line_number = models.CharField(null=True, blank=True, max_length=200,
                                   editable=False)  # Deprecated will be removed, use line
    sourcefilepath = models.TextField(null=True, blank=True, editable=False)
    sourcefile = models.TextField(null=True, blank=True, editable=False)
    param = models.TextField(null=True, blank=True, editable=False)
    payload = models.TextField(null=True, blank=True, editable=False)
    hash_code = models.TextField(null=True, blank=True, editable=True)

    line = models.IntegerField(null=True, blank=True,
                               verbose_name="Line number")
    file_path = models.CharField(null=True, blank=True, max_length=1000)
    found_by = models.ManyToManyField(Test_Type, editable=False)
    static_finding = models.BooleanField(default=False)
    dynamic_finding = models.BooleanField(default=False)
    created = models.DateTimeField(auto_now_add=True, null=True)
    scanner_confidence = models.IntegerField(null=True, blank=True, default=None, editable=False, help_text="Confidence level of vulnerability which is supplied by the scannner.")

    SEVERITIES = {'Info': 4, 'Low': 3, 'Medium': 2,
                  'High': 1, 'Critical': 0}

    class Meta:
        ordering = ('numerical_severity', '-date', 'title')

    def compute_hash_code(self):
        hash_string = self.title + str(self.cwe) + str(self.line) + str(self.file_path)
        if self.dynamic_finding:
            endpoint_str = u''
            for e in self.endpoints.all():
                endpoint_str += str(e)
            if endpoint_str:
                hash_string = hash_string + endpoint_str
        hash_string = hash_string.strip()
        return hashlib.sha256(hash_string.encode('utf-8')).hexdigest()

    def duplicate_finding_set(self):
        return self.duplicate_list.all().order_by('title')

    def get_scanner_confidence_text(self):
        scanner_confidence_text = ""
        scanner_confidence = self.scanner_confidence
        if scanner_confidence:
            if scanner_confidence <= 2:
                scanner_confidence_text = "Certain"
            elif scanner_confidence >= 3 and scanner_confidence <= 5:
                scanner_confidence_text = "Firm"
            elif scanner_confidence >= 6:
                scanner_confidence_text = "Tentative"

        return scanner_confidence_text

    @staticmethod
    def get_numerical_severity(severity):
        if severity == 'Critical':
            return 'S0'
        elif severity == 'High':
            return 'S1'
        elif severity == 'Medium':
            return 'S2'
        elif severity == 'Low':
            return 'S3'
        else:
            return 'S4'

    @staticmethod
    def get_number_severity(severity):
        if severity == 'Critical':
            return 4
        elif severity == 'High':
            return 3
        elif severity == 'Medium':
            return 2
        elif severity == 'Low':
            return 1
        else:
            return 5

    def __unicode__(self):
        return self.title

    def status(self):
        status = []
        if self.active:
            status += ['Active']
        else:
            status += ['Inactive']
        if self.verified:
            status += ['Verified']
        if self.mitigated:
            status += ['Mitigated']
        if self.false_p:
            status += ['False Positive']
        if self.out_of_scope:
            status += ['Out Of Scope']
        if self.duplicate:
            status += ['Duplicate']
        if len(self.risk_acceptance_set.all()) > 0:
            status += ['Accepted']

        if not len(status):
            status += ['Initial']

        return ", ".join([str(s) for s in status])

    @property
    def age(self):
        if self.mitigated:
            diff = self.mitigated.date() - self.date
        else:
            diff = get_current_date() - self.date
        days = diff.days
        return days if days > 0 else 0

    def sla(self):
        sla_calculation = None
        severity = self.severity
        from dojo.utils import get_system_setting
        sla_age = get_system_setting('sla_' + self.severity.lower())
        if sla_age and self.active:
            sla_calculation = sla_age - self.age
        elif sla_age and self.mitigated:
            age = self.age
            if age < sla_age:
                sla_calculation = 0
            else:
                sla_calculation = sla_age - age
        return sla_calculation

    def jira(self):
        try:
            jissue = JIRA_Issue.objects.get(finding=self)
        except:
            jissue = None
            pass
        return jissue

    def jira_conf(self):
        try:
            jpkey = JIRA_PKey.objects.get(product=self.test.engagement.product)
            jconf = jpkey.conf
        except:
            jconf = None
            pass
        return jconf

    def long_desc(self):
        long_desc = ''
        long_desc += '*' + self.title + '*\n\n'
        long_desc += '*Severity:* ' + self.severity + '\n\n'
        long_desc += '*Systems*: \n'
        for e in self.endpoints.all():
            long_desc += str(e) + '\n\n'
        long_desc += '*Description*: \n' + self.description + '\n\n'
        long_desc += '*Mitigation*: \n' + self.mitigation + '\n\n'
        long_desc += '*Impact*: \n' + self.impact + '\n\n'
        long_desc += '*References*:' + self.references
        return long_desc

    def save(self, dedupe_option=True, rules_option=True, *args, **kwargs):
        # Make changes to the finding before it's saved to add a CWE template
        if self.pk is None:
            from dojo.utils import apply_cwe_to_template
            self = apply_cwe_to_template(self)
        else:
            # Only compute hash code for new findings.
            self.hash_code = self.compute_hash_code()
        super(Finding, self).save(*args, **kwargs)
        self.found_by.add(self.test.test_type)
        if self.test.test_type.static_tool:
            self.static_finding = True
        else:
<<<<<<< HEAD
            self.dyanmic_finding = True

=======
            self.dynamic_finding = True
>>>>>>> cd6b03d5
        if rules_option:
            from dojo.tasks import async_rules
            from dojo.utils import sync_rules
            try:
                if self.reporter.usercontactinfo.block_execution:
                    sync_rules(self, *args, **kwargs)
                else:
                    async_rules(self, *args, **kwargs)
            except UserContactInfo.DoesNotExist:
                async_rules(self, *args, **kwargs)
<<<<<<< HEAD

=======
                pass
>>>>>>> cd6b03d5
        from dojo.utils import calculate_grade
        calculate_grade(self.test.engagement.product)
        # Assign the numerical severity for correct sorting order
        self.numerical_severity = Finding.get_numerical_severity(self.severity)
        super(Finding, self).save()
        if (dedupe_option):
            system_settings = System_Settings.objects.get()
            if system_settings.enable_deduplication:
                from dojo.tasks import async_dedupe
                from dojo.utils import sync_dedupe
                try:
                    if self.reporter.usercontactinfo.block_execution:
                        sync_dedupe(self, *args, **kwargs)
                    else:
                        async_dedupe.delay(self, *args, **kwargs)
                except:
                    async_dedupe.delay(self, *args, **kwargs)
                    pass

            if system_settings.false_positive_history:
                from dojo.tasks import async_false_history
                from dojo.utils import sync_false_history
                try:
                    if self.reporter.usercontactinfo.block_execution:
                        sync_false_history(self, *args, **kwargs)
                    else:
                        async_false_history.delay(self, *args, **kwargs)
                except:
                    async_false_history.delay(self, *args, **kwargs)
                    pass

        from dojo.utils import calculate_grade
        calculate_grade(self.test.engagement.product)

    def delete(self, *args, **kwargs):
        super(Finding, self).delete(*args, **kwargs)
        from dojo.utils import calculate_grade
        calculate_grade(self.test.engagement.product)

    def clean(self):
        no_check = ["test", "reporter"]
        bigfields = ["description", "mitigation", "references", "impact",
                     "url"]
        for field_obj in self._meta.fields:
            field = field_obj.name
            if field not in no_check:
                val = getattr(self, field)
                if not val and field == "title":
                    setattr(self, field, "No title given")
                if not val and field in bigfields:
                    setattr(self, field, "No %s given" % field)

    def severity_display(self):
        try:
            system_settings = System_Settings.objects.get()
            if system_settings.s_finding_severity_naming:
                return self.numerical_severity
            else:
                return self.severity

        except:
            return self.severity

    def get_breadcrumbs(self):
        bc = self.test.get_breadcrumbs()
        bc += [{'title': self.__unicode__(),
                'url': reverse('view_finding', args=(self.id,))}]
        return bc

    def get_report_requests(self):
        if self.burprawrequestresponse_set.count() >= 3:
            return BurpRawRequestResponse.objects.filter(finding=self)[0:3]
        elif self.burprawrequestresponse_set.count() > 0:
            return BurpRawRequestResponse.objects.filter(finding=self)

    def get_request(self):
        if self.burprawrequestresponse_set.count() > 0:
            reqres = BurpRawRequestResponse.objects.filter(finding=self)[0]
        return base64.b64decode(reqres.burpRequestBase64)

    def get_response(self):
        if self.burprawrequestresponse_set.count() > 0:
            reqres = BurpRawRequestResponse.objects.filter(finding=self)[0]
        res = base64.b64decode(reqres.burpResponseBase64)
        # Removes all blank lines
        res = re.sub(r'\n\s*\n', '\n', res)
        return res

    def get_found_by(self):
        scanners = self.found_by.all().distinct()
        return ", ".join([str(scanner) for scanner in scanners])


Finding.endpoints.through.__unicode__ = lambda \
    x: "Endpoint: " + x.endpoint.host


class Stub_Finding(models.Model):
    title = models.TextField(max_length=1000, blank=False, null=False)
    date = models.DateField(default=get_current_date, blank=False, null=False)
    severity = models.CharField(max_length=200, blank=True, null=True)
    description = models.TextField(blank=True, null=True)
    test = models.ForeignKey(Test, editable=False)
    reporter = models.ForeignKey(User, editable=False)

    class Meta:
        ordering = ('-date', 'title')

    def __unicode__(self):
        return self.title

    def get_breadcrumbs(self):
        bc = self.test.get_breadcrumbs()
        bc += [{'title': "Potential Finding: " + self.__unicode__(),
                'url': reverse('view_potential_finding', args=(self.id,))}]
        return bc


class Finding_Template(models.Model):
    title = models.TextField(max_length=1000)
    cwe = models.IntegerField(default=None, null=True, blank=True)
    severity = models.CharField(max_length=200, null=True, blank=True)
    description = models.TextField(null=True, blank=True)
    mitigation = models.TextField(null=True, blank=True)
    impact = models.TextField(null=True, blank=True)
    references = models.TextField(null=True, blank=True, db_column="refs")
    numerical_severity = models.CharField(max_length=4, null=True, blank=True, editable=False)
    template_match = models.BooleanField(default=False, verbose_name='Template Match Enabled', help_text="Enables this template for matching remediation advice. Match will be applied to all active, verified findings by CWE.")
    template_match_title = models.BooleanField(default=False, verbose_name='Match Template by Title and CWE', help_text="Matches by title text (contains search) and CWE.")

    SEVERITIES = {'Info': 4, 'Low': 3, 'Medium': 2,
                  'High': 1, 'Critical': 0}

    class Meta:
        ordering = ['-cwe']

    def __unicode__(self):
        return self.title

    def get_breadcrumbs(self):
        bc = [{'title': self.__unicode__(),
               'url': reverse('view_template', args=(self.id,))}]
        return bc


class Check_List(models.Model):
    session_management = models.CharField(max_length=50, default='none')
    session_issues = models.ManyToManyField(Finding,
                                            related_name='session_issues',
                                            blank=True)
    encryption_crypto = models.CharField(max_length=50, default='none')
    crypto_issues = models.ManyToManyField(Finding,
                                           related_name='crypto_issues',
                                           blank=True)
    configuration_management = models.CharField(max_length=50, default='')
    config_issues = models.ManyToManyField(Finding,
                                           related_name='config_issues',
                                           blank=True)
    authentication = models.CharField(max_length=50, default='none')
    auth_issues = models.ManyToManyField(Finding,
                                         related_name='auth_issues',
                                         blank=True)
    authorization_and_access_control = models.CharField(max_length=50,
                                                        default='none')
    author_issues = models.ManyToManyField(Finding,
                                           related_name='author_issues',
                                           blank=True)
    data_input_sanitization_validation = models.CharField(max_length=50,
                                                          default='none')
    data_issues = models.ManyToManyField(Finding, related_name='data_issues',
                                         blank=True)
    sensitive_data = models.CharField(max_length=50, default='none')
    sensitive_issues = models.ManyToManyField(Finding,
                                              related_name='sensitive_issues',
                                              blank=True)
    other = models.CharField(max_length=50, default='none')
    other_issues = models.ManyToManyField(Finding, related_name='other_issues',
                                          blank=True)
    engagement = models.ForeignKey(Engagement, editable=False,
                                   related_name='eng_for_check')

    @staticmethod
    def get_status(pass_fail):
        if pass_fail == 'Pass':
            return 'success'
        elif pass_fail == 'Fail':
            return 'danger'
        else:
            return 'warning'

    def get_breadcrumb(self):
        bc = self.engagement.get_breadcrumb()
        bc += [{'title': "Check List",
                'url': reverse('complete_checklist',
                               args=(self.engagement.id,))}]
        return bc


class BurpRawRequestResponse(models.Model):
    finding = models.ForeignKey(Finding, blank=True, null=True)
    burpRequestBase64 = models.BinaryField()
    burpResponseBase64 = models.BinaryField()

    def get_request(self):
        return unicode(base64.b64decode(self.burpRequestBase64), errors='ignore')

    def get_response(self):
        res = unicode(base64.b64decode(self.burpResponseBase64), errors='ignore')
        # Removes all blank lines
        res = re.sub(r'\n\s*\n', '\n', res)
        return res


class Risk_Acceptance(models.Model):
    path = models.FileField(upload_to='risk/%Y/%m/%d',
                            editable=False, null=False,
                            blank=False, verbose_name="Risk Acceptance File")
    accepted_findings = models.ManyToManyField(Finding)
    expiration_date = models.DateTimeField(default=None, null=True, blank=True)
    accepted_by = models.CharField(max_length=200, default=None, null=True, blank=True, verbose_name='Accepted By', help_text="The entity or person that accepts the risk.")
    reporter = models.ForeignKey(User, editable=False)
    notes = models.ManyToManyField(Notes, editable=False)
    compensating_control = models.TextField(default=None, blank=True, null=True, help_text="If a compensating control exists to mitigate the finding or reduce risk, then list the compensating control(s).")
    created = models.DateTimeField(null=False, editable=False, default=now)
    updated = models.DateTimeField(editable=False, default=now)

    def __unicode__(self):
        return "Risk Acceptance added on %s" % self.created.strftime(
            "%b %d, %Y")

    def filename(self):
        return os.path.basename(self.path.name) \
            if self.path is not None else ''

    def get_breadcrumbs(self):
        bc = self.engagement_set.first().get_breadcrumbs()
        bc += [{'title': self.__unicode__(),
                'url': reverse('view_risk', args=(
                    self.engagement_set.first().product.id, self.id,))}]
        return bc


class Report(models.Model):
    name = models.CharField(max_length=200)
    type = models.CharField(max_length=100, default='Finding')
    format = models.CharField(max_length=15, default='AsciiDoc')
    requester = models.ForeignKey(User)
    task_id = models.CharField(max_length=50)
    file = models.FileField(upload_to='reports/%Y/%m/%d',
                            verbose_name='Report File', null=True)
    status = models.CharField(max_length=10, default='requested')
    options = models.TextField()
    datetime = models.DateTimeField(auto_now_add=True)
    done_datetime = models.DateTimeField(null=True)

    def __unicode__(self):
        return self.name

    def get_url(self):
        return reverse('download_report', args=(self.id,))

    class Meta:
        ordering = ['-datetime']


class FindingImage(models.Model):
    image = models.ImageField(upload_to='finding_images', null=True)
    image_thumbnail = ImageSpecField(source='image',
                                     processors=[ResizeToCover(100, 100)],
                                     format='JPEG',
                                     options={'quality': 70})
    image_small = ImageSpecField(source='image',
                                 processors=[ResizeToCover(640, 480)],
                                 format='JPEG',
                                 options={'quality': 100})
    image_medium = ImageSpecField(source='image',
                                  processors=[ResizeToCover(800, 600)],
                                  format='JPEG',
                                  options={'quality': 100})
    image_large = ImageSpecField(source='image',
                                 processors=[ResizeToCover(1024, 768)],
                                 format='JPEG',
                                 options={'quality': 100})

    def __unicode__(self):
        return self.image.name or u'No Image'


class FindingImageAccessToken(models.Model):
    """This will allow reports to request the images without exposing the
    media root to the world without
    authentication"""
    user = models.ForeignKey(User, null=False, blank=False)
    image = models.ForeignKey(FindingImage, null=False, blank=False)
    token = models.CharField(max_length=255)
    size = models.CharField(max_length=9,
                            choices=(
                                ('small', 'Small'),
                                ('medium', 'Medium'),
                                ('large', 'Large'),
                                ('thumbnail', 'Thumbnail'),
                                ('original', 'Original')),
                            default='medium')

    def save(self, *args, **kwargs):
        if not self.token:
            self.token = uuid4()
        return super(FindingImageAccessToken, self).save(*args, **kwargs)


class JIRA_Conf(models.Model):
    url = models.URLField(max_length=2000, verbose_name="JIRA URL", help_text="For configuring Jira, view: https://defectdojo.readthedocs.io/en/latest/features.html#jira-integration")
    #    product = models.ForeignKey(Product)
    username = models.CharField(max_length=2000)
    password = models.CharField(max_length=2000)
    #    project_key = models.CharField(max_length=200,null=True, blank=True)
    #    enabled = models.BooleanField(default=True)
    default_issue_type = models.CharField(max_length=9,
                                          choices=(
                                              ('Task', 'Task'),
                                              ('Story', 'Story'),
                                              ('Epic', 'Epic'),
                                              ('Spike', 'Spike'),
                                              ('Bug', 'Bug')),
                                          default='Bug')
    epic_name_id = models.IntegerField(help_text="To obtain the 'Epic name id' visit https://<YOUR JIRA URL>/rest/api/2/field and search for Epic Name. Copy the number out of cf[number] and paste it here.")
    open_status_key = models.IntegerField(help_text="To obtain the 'open status key' visit https://<YOUR JIRA URL>/rest/api/latest/issue/<ANY VALID ISSUE KEY>/transitions?expand=transitions.fields")
    close_status_key = models.IntegerField(help_text="To obtain the 'open status key' visit https://<YOUR JIRA URL>/rest/api/latest/issue/<ANY VALID ISSUE KEY>/transitions?expand=transitions.fields")
    low_mapping_severity = models.CharField(max_length=200, help_text="Maps to the 'Priority' field in Jira. For example: Low")
    medium_mapping_severity = models.CharField(max_length=200, help_text="Maps to the 'Priority' field in Jira. For example: Medium")
    high_mapping_severity = models.CharField(max_length=200, help_text="Maps to the 'Priority' field in Jira. For example: High")
    critical_mapping_severity = models.CharField(max_length=200, help_text="Maps to the 'Priority' field in Jira. For example: Critical")
    finding_text = models.TextField(null=True, blank=True, help_text="Additional text that will be added to the finding in Jira. For example including how the finding was created or who to contact for more information.")

    def __unicode__(self):
        return self.url + " | " + self.username

    def get_priority(self, status):
        if status == 'Low':
            return self.low_mapping_severity
        elif status == 'Medium':
            return self.medium_mapping_severity
        elif status == 'High':
            return self.high_mapping_severity
        elif status == 'Critical':
            return self.critical_mapping_severity
        else:
            return 'N/A'


class JIRA_Issue(models.Model):
    jira_id = models.CharField(max_length=200, unique=True)
    jira_key = models.CharField(max_length=200)
    finding = models.OneToOneField(Finding, null=True, blank=True)
    engagement = models.OneToOneField(Engagement, null=True, blank=True)

    def __unicode__(self):
        text = ""
        if self.finding:
            text = self.finding.test.engagement.product.name + " | Finding: " + self.finding.title + ", ID: " + str(self.finding.id)
        elif self.engagement:
            text = self.engagement.product.name + " | Engagement: " + self.engagement.name + ", ID: " + str(self.engagement.id)
        return text + " | Jira Key: " + str(self.jira_key)


class JIRA_Clone(models.Model):
    jira_id = models.CharField(max_length=200)
    jira_clone_id = models.CharField(max_length=200)


class JIRA_Details_Cache(models.Model):
    jira_id = models.CharField(max_length=200)
    jira_key = models.CharField(max_length=200)
    jira_status = models.CharField(max_length=200)
    jira_resolution = models.CharField(max_length=200)


class JIRA_PKey(models.Model):
    project_key = models.CharField(max_length=200, blank=True)
    product = models.ForeignKey(Product)
    conf = models.ForeignKey(JIRA_Conf, verbose_name="JIRA Configuration",
                             null=True, blank=True)
    component = models.CharField(max_length=200, blank=True)
    push_all_issues = models.BooleanField(default=False, blank=True)
    enable_engagement_epic_mapping = models.BooleanField(default=False,
                                                         blank=True)
    push_notes = models.BooleanField(default=False, blank=True)

    def __unicode__(self):
        return self.product.name + " | " + self.project_key


NOTIFICATION_CHOICES = (
    ("slack", "slack"), ("hipchat", "hipchat"), ("mail", "mail"),
    ("alert", "alert"))


class Notifications(models.Model):
    product_added = MultiSelectField(choices=NOTIFICATION_CHOICES, default='alert', blank=True)
    engagement_added = MultiSelectField(choices=NOTIFICATION_CHOICES, default='alert', blank=True)
    test_added = MultiSelectField(choices=NOTIFICATION_CHOICES, default='alert', blank=True)
    results_added = MultiSelectField(choices=NOTIFICATION_CHOICES, default='alert', blank=True)
    report_created = MultiSelectField(choices=NOTIFICATION_CHOICES, default='alert', blank=True)
    jira_update = MultiSelectField(choices=NOTIFICATION_CHOICES, default='alert', blank=True)
    upcoming_engagement = MultiSelectField(choices=NOTIFICATION_CHOICES, default='alert', blank=True)
    stale_engagement = MultiSelectField(choices=NOTIFICATION_CHOICES, default='alert', blank=True)
    auto_close_engagement = MultiSelectField(choices=NOTIFICATION_CHOICES, default='alert', blank=True)
    user_mentioned = MultiSelectField(choices=NOTIFICATION_CHOICES, default='alert', blank=True)
    code_review = MultiSelectField(choices=NOTIFICATION_CHOICES, default='alert', blank=True)
    review_requested = MultiSelectField(choices=NOTIFICATION_CHOICES, default='alert', blank=True)
    other = MultiSelectField(choices=NOTIFICATION_CHOICES, default='alert', blank=True)
    user = models.ForeignKey(User, default=None, null=True, editable=False)


class Tool_Product_Settings(models.Model):
    name = models.CharField(max_length=200, null=False)
    description = models.CharField(max_length=2000, null=True, blank=True)
    url = models.CharField(max_length=2000, null=True, blank=True)
    product = models.ForeignKey(Product, default=1, editable=False)
    tool_configuration = models.ForeignKey(Tool_Configuration, null=False,
                                           related_name='tool_configuration')
    tool_project_id = models.CharField(max_length=200, null=True, blank=True)
    notes = models.ManyToManyField(Notes, blank=True, editable=False)

    class Meta:
        ordering = ['name']


class Tool_Product_History(models.Model):
    product = models.ForeignKey(Tool_Product_Settings, editable=False)
    last_scan = models.DateTimeField(null=False, editable=False, default=now)
    succesfull = models.BooleanField(default=True, verbose_name="Succesfully")
    configuration_details = models.CharField(max_length=2000, null=True,
                                             blank=True)


class Alerts(models.Model):
    title = models.CharField(max_length=100, default='', null=False)
    description = models.CharField(max_length=2000, null=True)
    url = models.URLField(max_length=2000, null=True)
    source = models.CharField(max_length=100, default='Generic')
    icon = models.CharField(max_length=25, default='icon-user-check')
    user_id = models.ForeignKey(User, null=True, editable=False)
    created = models.DateTimeField(null=False, editable=False, default=now)

    class Meta:
        ordering = ['-created']


class Cred_User(models.Model):
    name = models.CharField(max_length=200, null=False)
    username = models.CharField(max_length=200, null=False)
    password = models.CharField(max_length=600, null=False)
    role = models.CharField(max_length=200, null=False)
    authentication = models.CharField(max_length=15,
                                      choices=(
                                          ('Form', 'Form Authentication'),
                                          ('SSO', 'SSO Redirect')),
                                      default='Form')
    http_authentication = models.CharField(max_length=15,
                                           choices=(
                                               ('Basic', 'Basic'),
                                               ('NTLM', 'NTLM')),
                                           null=True, blank=True)
    description = models.CharField(max_length=2000, null=True, blank=True)
    url = models.URLField(max_length=2000, null=False)
    environment = models.ForeignKey(Development_Environment, null=False)
    login_regex = models.CharField(max_length=200, null=True, blank=True)
    logout_regex = models.CharField(max_length=200, null=True, blank=True)
    notes = models.ManyToManyField(Notes, blank=True, editable=False)
    is_valid = models.BooleanField(default=True, verbose_name="Login is valid")

    # selenium_script = models.CharField(max_length=1000, default='none',
    #    editable=False, blank=True, null=True,
    #    verbose_name="Selenium Script File")

    class Meta:
        ordering = ['name']

    def __unicode__(self):
        return self.name + " (" + self.role + ")"


class Cred_Mapping(models.Model):
    cred_id = models.ForeignKey(Cred_User, null=False,
                                related_name="cred_user",
                                verbose_name="Credential")
    product = models.ForeignKey(Product, null=True, blank=True,
                                related_name="product")
    finding = models.ForeignKey(Finding, null=True, blank=True,
                                related_name="finding")
    engagement = models.ForeignKey(Engagement, null=True, blank=True,
                                   related_name="engagement")
    test = models.ForeignKey(Test, null=True, blank=True, related_name="test")
    is_authn_provider = models.BooleanField(default=False,
                                            verbose_name="Authentication Provider")
    url = models.URLField(max_length=2000, null=True, blank=True)

    def __unicode__(self):
        return self.cred_id.name + " (" + self.cred_id.role + ")"


class Language_Type(models.Model):
    language = models.CharField(max_length=100, null=False)
    color = models.CharField(max_length=7, null=True, verbose_name='HTML color')

    def __unicode__(self):
        return self.language


class Languages(models.Model):
    language = models.ForeignKey(Language_Type)
    product = models.ForeignKey(Product)
    user = models.ForeignKey(User, editable=True, blank=True, null=True)
    files = models.IntegerField(blank=True, null=True, verbose_name='Number of files')
    blank = models.IntegerField(blank=True, null=True, verbose_name='Number of blank lines')
    comment = models.IntegerField(blank=True, null=True, verbose_name='Number of comment lines')
    code = models.IntegerField(blank=True, null=True, verbose_name='Number of code lines')
    created = models.DateTimeField(null=False, editable=False, default=now)

    def __unicode__(self):
        return self.language.language

    class Meta:
        unique_together = [('language', 'product')]


class App_Analysis(models.Model):
    product = models.ForeignKey(Product)
    name = models.CharField(max_length=200, null=False)
    user = models.ForeignKey(User, editable=True)
    confidence = models.IntegerField(blank=True, null=True, verbose_name='Confidence level')
    version = models.CharField(max_length=200, null=True, blank=True, verbose_name='Version Number')
    icon = models.CharField(max_length=200, null=True, blank=True)
    website = models.URLField(max_length=400, null=True, blank=True)
    website_found = models.URLField(max_length=400, null=True, blank=True)
    created = models.DateTimeField(null=False, editable=False, default=now)

    def __unicode__(self):
        return self.name + " | " + self.product.name


class Objects_Review(models.Model):
    name = models.CharField(max_length=100, null=True)
    created = models.DateTimeField(null=False, editable=False, default=now)

    def __unicode__(self):
        return self.name


class Objects(models.Model):
    product = models.ForeignKey(Product)
    name = models.CharField(max_length=100, null=True, blank=True)
    path = models.CharField(max_length=600, verbose_name='Full file path',
                            null=True, blank=True)
    folder = models.CharField(max_length=400, verbose_name='Folder',
                              null=True, blank=True)
    artifact = models.CharField(max_length=400, verbose_name='Artifact',
                                null=True, blank=True)
    review_status = models.ForeignKey(Objects_Review)
    created = models.DateTimeField(null=False, editable=False, default=now)

    def __unicode__(self):
        name = None
        if self.path is not None:
            name = self.path
        elif self.folder is not None:
            name = self.folder
        elif self.artifact is not None:
            name = self.artifact

        return name


class Objects_Engagement(models.Model):
    engagement = models.ForeignKey(Engagement)
    object_id = models.ForeignKey(Objects)
    build_id = models.CharField(max_length=150, null=True)
    created = models.DateTimeField(null=False, editable=False, default=now)
    full_url = models.URLField(max_length=400, null=True, blank=True)
    type = models.CharField(max_length=30, null=True)
    percentUnchanged = models.CharField(max_length=10, null=True)

    def __unicode__(self):
        data = ""
        if self.object_id.path:
            data = self.object_id.path
        elif self.object_id.folder:
            data = self.object_id.folder
        elif self.object_id.artifact:
            data = self.object_id.artifact

        return data + " | " + self.engagement.name + " | " + str(self.engagement.id)


class Testing_Guide_Category(models.Model):
    name = models.CharField(max_length=300)
    created = models.DateTimeField(null=False, editable=False, default=now)
    updated = models.DateTimeField(editable=False, default=now)

    class Meta:
        ordering = ('name',)

    def __unicode__(self):
        return self.name


class Testing_Guide(models.Model):
    testing_guide_category = models.ForeignKey(Testing_Guide_Category)
    identifier = models.CharField(max_length=20, blank=True, null=True, help_text="Test Unique Identifier")
    name = models.CharField(max_length=400, help_text="Name of the test")
    summary = models.CharField(max_length=800, help_text="Summary of the test")
    objective = models.CharField(max_length=800, help_text="Objective of the test")
    how_to_test = models.TextField(default=None, help_text="How to test the objective")
    results_expected = models.CharField(max_length=800, help_text="What the results look like for a test")
    created = models.DateTimeField(null=False, editable=False, default=now)
    updated = models.DateTimeField(editable=False, default=now)

    def __unicode__(self):
        return self.testing_guide_category.name + ': ' + self.name


class Benchmark_Type(models.Model):
    name = models.CharField(max_length=300)
    version = models.CharField(max_length=15)
    source = (('PCI', 'PCI'),
              ('OWASP ASVS', 'OWASP ASVS'),
              ('OWASP Mobile ASVS', 'OWASP Mobile ASVS'))
    benchmark_source = models.CharField(max_length=20, blank=False,
                                        null=True, choices=source,
                                        default='OWASP ASVS')
    created = models.DateTimeField(null=False, editable=False, default=now)
    updated = models.DateTimeField(editable=False, default=now)
    enabled = models.BooleanField(default=True)

    def __unicode__(self):
        return self.name + " " + self.version


class Benchmark_Category(models.Model):
    type = models.ForeignKey(Benchmark_Type, verbose_name='Benchmark Type')
    name = models.CharField(max_length=300)
    objective = models.TextField()
    references = models.TextField(blank=True, null=True)
    enabled = models.BooleanField(default=True)
    created = models.DateTimeField(null=False, editable=False, default=now)
    updated = models.DateTimeField(editable=False, default=now)

    class Meta:
        ordering = ('name',)

    def __unicode__(self):
        return self.name + ': ' + self.type.name


class Benchmark_Requirement(models.Model):
    category = models.ForeignKey(Benchmark_Category)
    objective_number = models.CharField(max_length=15, null=True)
    objective = models.TextField()
    references = models.TextField(blank=True, null=True)
    level_1 = models.BooleanField(default=False)
    level_2 = models.BooleanField(default=False)
    level_3 = models.BooleanField(default=False)
    enabled = models.BooleanField(default=True)
    cwe_mapping = models.ManyToManyField(CWE, blank=True)
    testing_guide = models.ManyToManyField(Testing_Guide, blank=True)
    created = models.DateTimeField(null=False, editable=False, default=now)
    updated = models.DateTimeField(editable=False, default=now)

    def __unicode__(self):
        return str(self.objective_number) + ': ' + self.category.name


class Benchmark_Product(models.Model):
    product = models.ForeignKey(Product)
    control = models.ForeignKey(Benchmark_Requirement)
    pass_fail = models.BooleanField(default=False, verbose_name='Pass',
                                    help_text='Does the product meet the requirement?')
    enabled = models.BooleanField(default=True,
                                  help_text='Applicable for this specific product.')
    notes = models.ManyToManyField(Notes, blank=True, editable=False)
    created = models.DateTimeField(null=False, editable=False, default=now)
    updated = models.DateTimeField(editable=False, default=now)

    def __unicode__(self):
        return self.product.name + ': ' + self.control.objective_number + ': ' + self.control.category.name

    class Meta:
        unique_together = [('product', 'control')]


class Benchmark_Product_Summary(models.Model):
    product = models.ForeignKey(Product)
    benchmark_type = models.ForeignKey(Benchmark_Type)
    asvs_level = (('Level 1', 'Level 1'),
                    ('Level 2', 'Level 2'),
                    ('Level 3', 'Level 3'))
    desired_level = models.CharField(max_length=15,
                                     null=False, choices=asvs_level,
                                     default='Level 1')
    current_level = models.CharField(max_length=15, blank=True,
                                     null=True, choices=asvs_level,
                                     default='None')
    asvs_level_1_benchmark = models.IntegerField(null=False, default=0, help_text="Total number of active benchmarks for this application.")
    asvs_level_1_score = models.IntegerField(null=False, default=0, help_text="ASVS Level 1 Score")
    asvs_level_2_benchmark = models.IntegerField(null=False, default=0, help_text="Total number of active benchmarks for this application.")
    asvs_level_2_score = models.IntegerField(null=False, default=0, help_text="ASVS Level 2 Score")
    asvs_level_3_benchmark = models.IntegerField(null=False, default=0, help_text="Total number of active benchmarks for this application.")
    asvs_level_3_score = models.IntegerField(null=False, default=0, help_text="ASVS Level 3 Score")
    publish = models.BooleanField(default=False, help_text='Publish score to Product.')
    created = models.DateTimeField(null=False, editable=False, default=now)
    updated = models.DateTimeField(editable=False, default=now)

    def __unicode__(self):
        return self.product.name + ': ' + self.benchmark_type.name

    class Meta:
        unique_together = [('product', 'benchmark_type')]


# product_opts = [f.name for f in Product._meta.fields]
# test_opts = [f.name for f in Test._meta.fields]
# test_type_opts = [f.name for f in Test_Type._meta.fields]
finding_opts = [f.name for f in Finding._meta.fields]
# endpoint_opts = [f.name for f in Endpoint._meta.fields]
# engagement_opts = [f.name for f in Engagement._meta.fields]
# product_type_opts = [f.name for f in Product_Type._meta.fields]
# single_options = product_opts + test_opts + test_type_opts + finding_opts + \
#                  endpoint_opts + engagement_opts + product_type_opts
all_options = []
for x in finding_opts:
    all_options.append((x, x))
operator_options = (('Matches', 'Matches'),
                    ('Contains', 'Contains'))
application_options = (('Append', 'Append'),
                      ('Replace', 'Replace'))
blank_options = (('', ''),)


class Rule(models.Model):
    # add UI notification to let people know what rules were applied

    name = models.CharField(max_length=200)
    enabled = models.BooleanField(default=True)
    text = models.TextField()
    operator = models.CharField(max_length=30, choices=operator_options)
    """
    model_object_options = (('Product', 'Product'),
                            ('Engagement', 'Engagement'), ('Test', 'Test'),
                            ('Finding', 'Finding'), ('Endpoint', 'Endpoint'),
                            ('Product Type', 'Product_Type'), ('Test Type', 'Test_Type'))
    """
    model_object_options = (('Finding', 'Finding'),)
    model_object = models.CharField(max_length=30, choices=model_object_options)
    match_field = models.CharField(max_length=200, choices=all_options)
    match_text = models.TextField()
    application = models.CharField(max_length=200, choices=application_options)
    applies_to = models.CharField(max_length=30, choices=model_object_options)
    # TODO: Add or ?
    # and_rules = models.ManyToManyField('self')
    applied_field = models.CharField(max_length=200, choices=(all_options))
    child_rules = models.ManyToManyField('self', editable=False)
    parent_rule = models.ForeignKey('self', editable=False, null=True)


class Child_Rule(models.Model):
    # add UI notification to let people know what rules were applied
    operator = models.CharField(max_length=30, choices=operator_options)
    """
    model_object_options = (('Product', 'Product'),
                            ('Engagement', 'Engagement'), ('Test', 'Test'),
                            ('Finding', 'Finding'), ('Endpoint', 'Endpoint'),
                            ('Product Type', 'Product_Type'), ('Test Type', 'Test_Type'))
    """
    model_object_options = (('Finding', 'Finding'),)
    model_object = models.CharField(max_length=30, choices=model_object_options)
    match_field = models.CharField(max_length=200, choices=all_options)
    match_text = models.TextField()
    # TODO: Add or ?
    # and_rules = models.ManyToManyField('self')
    parent_rule = models.ForeignKey(Rule, editable=False, null=True)


class FieldRule(models.Model):
    field = models.CharField(max_length=200)
    update_options = (('Append', 'Append'),
                        ('Replace', 'Replace'))
    update_type = models.CharField(max_length=30, choices=update_options)
    text = models.CharField(max_length=200)


# Register for automatic logging to database
auditlog.register(Dojo_User)
auditlog.register(Endpoint)
auditlog.register(Engagement)
auditlog.register(Finding)
auditlog.register(Product)
auditlog.register(Test)
auditlog.register(Risk_Acceptance)
auditlog.register(Finding_Template)
auditlog.register(Cred_User)

# Register tagging for models
tag_register(Product)
tag_register(Test)
tag_register(Finding)
tag_register(Engagement)
tag_register(Endpoint)
tag_register(Finding_Template)
tag_register(App_Analysis)
tag_register(Objects)

# Benchmarks
admin.site.register(Benchmark_Type)
admin.site.register(Benchmark_Requirement)
admin.site.register(Benchmark_Category)
admin.site.register(Benchmark_Product)
admin.site.register(Benchmark_Product_Summary)

# Testing
admin.site.register(Testing_Guide_Category)
admin.site.register(Testing_Guide)

admin.site.register(Engagement_Presets)
admin.site.register(Network_Locations)
admin.site.register(Objects)
admin.site.register(Objects_Review)
admin.site.register(Objects_Engagement)
admin.site.register(Languages)
admin.site.register(Language_Type)
admin.site.register(App_Analysis)
admin.site.register(Test)
admin.site.register(Finding)
admin.site.register(FindingImage)
admin.site.register(FindingImageAccessToken)
admin.site.register(Stub_Finding)
admin.site.register(Engagement)
admin.site.register(Risk_Acceptance)
admin.site.register(Check_List)
admin.site.register(Test_Type)
admin.site.register(Endpoint)
admin.site.register(Product)
admin.site.register(Product_Type)
admin.site.register(Dojo_User)
admin.site.register(UserContactInfo)
admin.site.register(Notes)
admin.site.register(Report)
admin.site.register(Scan)
admin.site.register(ScanSettings)
admin.site.register(IPScan)
admin.site.register(Alerts)
admin.site.register(JIRA_Issue)
admin.site.register(JIRA_Conf)
admin.site.register(JIRA_PKey)
admin.site.register(Tool_Configuration)
admin.site.register(Tool_Product_Settings)
admin.site.register(Tool_Type)
admin.site.register(Cred_User)
admin.site.register(Cred_Mapping)
admin.site.register(System_Settings, System_SettingsAdmin)
admin.site.register(CWE)
admin.site.register(Regulation)

# Watson
watson.register(Product)
watson.register(Test)
watson.register(Finding)
watson.register(Finding_Template)
watson.register(Endpoint)
watson.register(Engagement)
watson.register(App_Analysis)<|MERGE_RESOLUTION|>--- conflicted
+++ resolved
@@ -1206,12 +1206,7 @@
         if self.test.test_type.static_tool:
             self.static_finding = True
         else:
-<<<<<<< HEAD
-            self.dyanmic_finding = True
-
-=======
             self.dynamic_finding = True
->>>>>>> cd6b03d5
         if rules_option:
             from dojo.tasks import async_rules
             from dojo.utils import sync_rules
@@ -1222,11 +1217,7 @@
                     async_rules(self, *args, **kwargs)
             except UserContactInfo.DoesNotExist:
                 async_rules(self, *args, **kwargs)
-<<<<<<< HEAD
-
-=======
                 pass
->>>>>>> cd6b03d5
         from dojo.utils import calculate_grade
         calculate_grade(self.test.engagement.product)
         # Assign the numerical severity for correct sorting order
