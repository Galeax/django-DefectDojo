[
  {
		"fields": {
			"name": "API Test"
		},
		"model": "dojo.test_type",
		"pk": 1
	},
	{
		"fields": {
			"name": "Static Check"
		},
		"model": "dojo.test_type",
		"pk": 2
	},
	{
		"fields": {
			"name": "Pen Test"
		},
		"model": "dojo.test_type",
		"pk": 3
	},
	{
		"fields": {
			"name": "Web Application Test"
		},
		"model": "dojo.test_type",
		"pk": 4
	},
	{
		"fields": {
			"name": "Security Research"
		},
		"model": "dojo.test_type",
		"pk": 5
	},
	{
		"fields": {
			"name": "Threat Modeling"
		},
		"model": "dojo.test_type",
		"pk": 6
	},
	{
		"fields": {
			"name": "Manual Code Review"
		},
		"model": "dojo.test_type",
		"pk": 7
	},
	 
	
	
	
	{
		"fields": {
			"name": "Acunetix Scan"
		},
		"model": "dojo.test_type",
		"pk": 100
	},
	{
    "fields": {
      "name": "Anchore Engine Scan"
    },
    "model": "dojo.test_type",
    "pk": 101
	},
	{
		"fields": {
			"name": "AppSpider Scan"
		},
		"model": "dojo.test_type",
		"pk": 102
	},
	{
		"fields": {
			"name": "Arachni Scan"
		},
		"model": "dojo.test_type",
		"pk": 103
	},
	{
		"fields": {
			"name": "Bandit Scan"
		},
		"model": "dojo.test_type",
		"pk": 104
	},
	{
    "fields": {
      "name": "Blackduck Hub Scan"
    },
    "model": "dojo.test_type",
    "pk": 105
	},
	{
		"fields": {
			"name": "Brakeman Scan"
		},
		"model": "dojo.test_type",
		"pk": 106
	},
	{
    "fields": {
      "name": "Bundler-Audit Scan"
    },
    "model": "dojo.test_type",
    "pk": 107
	},
	{
		"fields": {
			"name": "Burp Scan"
		},
		"model": "dojo.test_type",
		"pk": 108
	},
	{
		"fields": {
			"name": "Checkmarx Scan"
		},
		"model": "dojo.test_type",
		"pk": 109
	},
	{
		"fields": {
			"name": "Clair Scan"
		},
		"model": "dojo.test_type",
		"pk": 110
	},
	{
    "fields": {
      "name": "Clair Klar Scan"
    },
    "model": "dojo.test_type",
    "pk": 111
	},
	{
		"fields": {
      "name": "Cobalt.io Scan"
    },
    "model": "dojo.test_type",
    "pk": 112
	},
	{
		"fields": {
					"name": "Crashtest Security Scan"
		},
		"model": "dojo.test_type",
		"pk": 113
	},
	{
		"fields": {
			"name": "DawnScanner Scan"
		},
		"model": "dojo.test_type",
		"pk": 114
	},
	{
		"fields": {
			"name": "Dependency Check Scan"
		},
		"model": "dojo.test_type",
		"pk": 115
	},
	{
		"fields": {
			"name": "Generic Findings Import"
		},
		"model": "dojo.test_type",
		"pk": 116
	},
	{
		"fields": {
			"name": "Gosec Scanner"
		},
		"model": "dojo.test_type",
		"pk": 117
	},
	{
		"fields": {
			"name": "Immuniweb Scan"
		},
		"model": "dojo.test_type",
		"pk":118
	},
	{
    "fields": {
      "name": "Kiuwan Scan"
    },
    "model": "dojo.test_type",
    "pk": 119
	},
	{
		"fields": {
      "name": "Mozilla Observatory Scan"
    },
    "model": "dojo.test_type",
    "pk": 120
	},
	{
		"fields": {
			"name": "Nessus Scan"
		},
		"model": "dojo.test_type",
		"pk": 121
	},
	{
    "fields": {
      "name": "Netsparker Scan"
    },
    "model": "dojo.test_type",
    "pk": 122
	},
	{
		"fields": {
			"name": "Nexpose Scan"
		},
		"model": "dojo.test_type",
		"pk": 123
	},
	{
		"fields": {
			"name": "Nikto Scan"
		},
		"model": "dojo.test_type",
		"pk": 124
	},
	{
		"fields": {
			"name": "Nmap Scan"
		},
		"model": "dojo.test_type",
		"pk": 125
	},
	{
		"fields": {
			"name": "NPM Audit Scan"
		},
		"model": "dojo.test_type",
		"pk": 126
	},
	{
		"fields": {
			"name": "Node Security Platform Scan"
		},
		"model": "dojo.test_type",
		"pk": 127
	},
	{
		"fields":{
			"name": "Openscap Vulnerability Scan"
		},
		"model": "dojo.test_type",
		"pk": 128
	},
	{
		"fields": {
			"name": "OpenVAS CSV"
		},
		"model": "dojo.test_type",
		"pk": 129
	},
	{
		"fields": {
      		"name": "PHP Security Audit v2"
    	},
    	"model": "dojo.test_type",
    	"pk": 130
	},
	{
		"fields": {
      		"name": "PHP Symfony Check"
    	},
    	"model": "dojo.test_type",
    	"pk": 131
	},
	{
		"fields": {
			"name": "Qualys Scan"
		},
		"model": "dojo.test_type",
		"pk": 132
	},
	{
		"fields": {
			"name": "Qualys Web App Scan"
		},
		"model": "dojo.test_type",
		"pk": 133
	},
	{
		"fields": {
			"name": "Retire.js Scan"
		},
		"model": "dojo.test_type",
		"pk": 134
	},
	{
		"fields": {
					"name": "Safety Scan"
		},
		"model": "dojo.test_type",
	"pk": 135
	},
	{
		"fields": {
			"name": "SKF Scan"
		},
		"model": "dojo.test_type",
		"pk": 136
	},
	{
		"fields": {
			"name": "Snyk Scan"
		},
		"model": "dojo.test_type",
		"pk": 137
	},
	{
    "fields": {
      "name": "Sonatype Application Scan"
    },
    "model": "dojo.test_type",
    "pk": 138
	},
	{
		"fields": {
			"name": "SSL Labs Scan"
		},
		"model": "dojo.test_type",
		"pk": 139
	},
	{
		"fields": {
			"name": "Trustwave"
		},
		"model": "dojo.test_type",
		"pk": 140
	},
	{
    "fields": {
      "name": "Twistlock Image Scan"
    },
    "model": "dojo.test_type",
    "pk": 141
	},
	{
		"fields": {
			"name": "VCG Scan"
		},
		"model": "dojo.test_type",
		"pk": 142
	},
	{
		"fields": {
			"name": "Veracode Scan"
		},
		"model": "dojo.test_type",
		"pk": 143
	},
	{
    "fields": {
      "name": "Wapiti Scan"
    },
    "model": "dojo.test_type",
    "pk": 144
  },
  {
		"fields": {
      "name": "Whitesource Scan"
    },
    "model": "dojo.test_type",
	"pk": 145
  },
	{
		"fields": {
			"name": "ZAP Scan"
		},
		"model": "dojo.test_type",
		"pk": 146
<<<<<<< HEAD
	}
=======
	},	
{
	"fields": {
		"name": "Contrast Scan"
	},
	"model":"dojo.test_type",
	"pk": 147
}
>>>>>>> 44a00772
]<|MERGE_RESOLUTION|>--- conflicted
+++ resolved
@@ -380,9 +380,6 @@
 		},
 		"model": "dojo.test_type",
 		"pk": 146
-<<<<<<< HEAD
-	}
-=======
 	},	
 {
 	"fields": {
@@ -391,5 +388,4 @@
 	"model":"dojo.test_type",
 	"pk": 147
 }
->>>>>>> 44a00772
 ]