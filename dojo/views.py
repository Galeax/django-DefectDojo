--- conflicted
+++ resolved
@@ -211,43 +211,25 @@
 
 
 def access_file(request, fid, oid, obj_type, url=False):
-<<<<<<< HEAD
     def check_file_belongs_to_object(file, object_manager, object_id):
         if not object_manager.filter(id=object_id).exists():
             raise PermissionDenied
 
     file = get_object_or_404(FileUpload, pk=fid)
-    if obj_type == 'Engagement':
+    if obj_type == "Engagement":
         obj = get_object_or_404(Engagement, pk=oid)
         user_has_permission_or_403(request.user, obj, Permissions.Engagement_View)
         obj_manager = file.engagement_set
-    elif obj_type == 'Test':
+    elif obj_type == "Test":
         obj = get_object_or_404(Test, pk=oid)
         user_has_permission_or_403(request.user, obj, Permissions.Test_View)
         obj_manager = file.test_set
-    elif obj_type == 'Finding':
-=======
-    if obj_type == "Engagement":
-        obj = get_object_or_404(Engagement, pk=oid)
-        user_has_permission_or_403(request.user, obj, Permissions.Engagement_View)
-    elif obj_type == "Test":
-        obj = get_object_or_404(Test, pk=oid)
-        user_has_permission_or_403(request.user, obj, Permissions.Test_View)
     elif obj_type == "Finding":
->>>>>>> 4b60cefc
         obj = get_object_or_404(Finding, pk=oid)
         user_has_permission_or_403(request.user, obj, Permissions.Finding_View)
         obj_manager = file.finding_set
     else:
         raise Http404
-<<<<<<< HEAD
     check_file_belongs_to_object(file, obj_manager, obj.id)
 
-    return generate_file_response(file)
-=======
-    # If reaching this far, user must have permission to get file
-    file = get_object_or_404(FileUpload, pk=fid)
-    redirect_url = f"{settings.MEDIA_ROOT}/{file.file.url.lstrip(settings.MEDIA_URL)}"
-    logger.debug(redirect_url)
-    return FileResponse(open(redirect_url, "rb"))
->>>>>>> 4b60cefc
+    return generate_file_response(file)