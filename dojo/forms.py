import re
from datetime import datetime, date
from urllib.parse import urlsplit, urlunsplit


from dateutil.relativedelta import relativedelta
from django import forms
from django.core import validators
from django.core.validators import RegexValidator
from django.core.exceptions import ValidationError
from django.forms import modelformset_factory
from django.forms.widgets import Widget, Select
from django.utils.dates import MONTHS
from django.utils.safestring import mark_safe
from django.utils import timezone
from tagging.models import Tag
from dojo.models import Finding, Product_Type, Product, Note_Type, ScanSettings, VA, \
    Check_List, User, Engagement, Test, Test_Type, Notes, Risk_Acceptance, \
    Development_Environment, Dojo_User, Scan, Endpoint, Stub_Finding, Finding_Template, Report, FindingImage, \
    JIRA_Issue, JIRA_PKey, JIRA_Conf, UserContactInfo, Tool_Type, Tool_Configuration, Tool_Product_Settings, \
    Cred_User, Cred_Mapping, System_Settings, Notifications, Languages, Language_Type, App_Analysis, Objects, \
    Benchmark_Product, Benchmark_Requirement, Benchmark_Product_Summary, Rule, Child_Rule, Engagement_Presets, \
    DojoMeta, Sonarqube_Product
from dojo.tools import requires_file, SCAN_SONARQUBE_API

RE_DATE = re.compile(r'(\d{4})-(\d\d?)-(\d\d?)$')

FINDING_STATUS = (('verified', 'Verified'),
                  ('false_p', 'False Positive'),
                  ('duplicate', 'Duplicate'),
                  ('out_of_scope', 'Out of Scope'))

SEVERITY_CHOICES = (('Info', 'Info'), ('Low', 'Low'), ('Medium', 'Medium'),
                    ('High', 'High'), ('Critical', 'Critical'))


class SelectWithPop(forms.Select):
    def render(self, name, *args, **kwargs):
        html = super(SelectWithPop, self).render(name, *args, **kwargs)
        popup_plus = '<div class="input-group dojo-input-group">' + html + '<span class="input-group-btn"><a href="/' + name + '/add" class="btn btn-primary" class="add-another" id="add_id_' + name + '" onclick="return showAddAnotherPopup(this);"><span class="glyphicon glyphicon-plus"></span></a></span></div>'

        return mark_safe(popup_plus)


class MultipleSelectWithPop(forms.SelectMultiple):
    def render(self, name, *args, **kwargs):
        html = super(MultipleSelectWithPop, self).render(name, *args, **kwargs)
        popup_plus = '<div class="input-group dojo-input-group">' + html + '<span class="input-group-btn"><a href="/' + name + '/add" class="btn btn-primary" class="add-another" id="add_id_' + name + '" onclick="return showAddAnotherPopup(this);"><span class="glyphicon glyphicon-plus"></span></a></span></div>'

        return mark_safe(popup_plus)


class MultipleSelectWithPopPlusMinus(forms.SelectMultiple):
    def render(self, name, *args, **kwargs):
        html = super(MultipleSelectWithPopPlusMinus, self).render(name, *args, **kwargs)
        popup_plus = '<div class="input-group dojo-input-group">' + html + '<span class="input-group-btn"><a href="/' + name + '/add" class="btn btn-primary" class="add-another" id="add_id_' + name + '" onclick="return showAddAnotherPopup(this);"><span class="icon-plusminus"></span></a></span></div>'

        return mark_safe(popup_plus)


class MonthYearWidget(Widget):
    """
    A Widget that splits date input into two <select> boxes for month and year,
    with 'day' defaulting to the first of the month.

    Based on SelectDateWidget, in

    django/trunk/django/forms/extras/widgets.py
    """
    none_value = (0, '---')
    month_field = '%s_month'
    year_field = '%s_year'

    def __init__(self, attrs=None, years=None, required=True):
        # years is an optional list/tuple of years to use in the
        # "year" select box.
        self.attrs = attrs or {}
        self.required = required
        if years:
            self.years = years
        else:
            this_year = date.today().year
            self.years = list(range(this_year - 10, this_year + 1))

    def render(self, name, value, attrs=None):
        try:
            year_val, month_val = value.year, value.month
        except AttributeError:
            year_val = month_val = None
            if isinstance(value, str):
                match = RE_DATE.match(value)
                if match:
                    year_val,
                    month_val,
                    day_val = [int(v) for v in match.groups()]

        output = []

        if 'id' in self.attrs:
            id_ = self.attrs['id']
        else:
            id_ = 'id_%s' % name

        month_choices = list(MONTHS.items())
        if not (self.required and value):
            month_choices.append(self.none_value)
        month_choices.sort()
        local_attrs = self.build_attrs({'id': self.month_field % id_})
        s = Select(choices=month_choices)
        select_html = s.render(self.month_field % name, month_val, local_attrs)

        output.append(select_html)

        year_choices = [(i, i) for i in self.years]
        if not (self.required and value):
            year_choices.insert(0, self.none_value)
        local_attrs['id'] = self.year_field % id_
        s = Select(choices=year_choices)
        select_html = s.render(self.year_field % name, year_val, local_attrs)
        output.append(select_html)

        return mark_safe('\n'.join(output))

    def id_for_label(self, id_):
        return '%s_month' % id_

    id_for_label = classmethod(id_for_label)

    def value_from_datadict(self, data, files, name):
        y = data.get(self.year_field % name)
        m = data.get(self.month_field % name)
        if y == m == "0":
            return None
        if y and m:
            return '%s-%s-%s' % (y, m, 1)
        return data.get(name, None)


class Product_TypeForm(forms.ModelForm):
    class Meta:
        model = Product_Type
        fields = ['name', 'critical_product', 'key_product']


class Delete_Product_TypeForm(forms.ModelForm):
    class Meta:
        model = Product_Type
        exclude = ['name', 'critical_product', 'key_product']


class Test_TypeForm(forms.ModelForm):
    class Meta:
        model = Test_Type
        exclude = ['']


class Development_EnvironmentForm(forms.ModelForm):
    class Meta:
        model = Development_Environment
        fields = ['name']


class Delete_Dev_EnvironmentForm(forms.ModelForm):
    class Meta:
        model = Development_Environment
        exclude = ['name']


class ProductForm(forms.ModelForm):
    name = forms.CharField(max_length=50, required=True)
    description = forms.CharField(widget=forms.Textarea(attrs={}),
                                  required=True)
    tags = forms.CharField(widget=forms.SelectMultiple(choices=[]),
                           required=False,
                           help_text="Add tags that help describe this product.  "
                                     "Choose from the list or add new tags.  Press TAB key to add.")
    prod_type = forms.ModelChoiceField(label='Product Type',
                                       queryset=Product_Type.objects.all().order_by('name'),
                                       required=True)

    authorized_users = forms.ModelMultipleChoiceField(
        queryset=None,
        required=False, label="Authorized Users")

    def __init__(self, *args, **kwargs):
        non_staff = User.objects.exclude(is_staff=True) \
            .exclude(is_active=False)
        tags = Tag.objects.usage_for_model(Product)
        t = [(tag.name, tag.name) for tag in tags]
        super(ProductForm, self).__init__(*args, **kwargs)
        self.fields['authorized_users'].queryset = non_staff
        self.fields['tags'].widget.choices = t

    class Meta:
        model = Product
        fields = ['name', 'description', 'tags', 'product_manager', 'technical_contact', 'team_manager', 'prod_type', 'regulations',
                  'authorized_users', 'business_criticality', 'platform', 'lifecycle', 'origin', 'user_records', 'revenue', 'external_audience', 'internet_accessible']


class DeleteProductForm(forms.ModelForm):
    id = forms.IntegerField(required=True,
                            widget=forms.widgets.HiddenInput())

    class Meta:
        model = Product
        exclude = ['name', 'description', 'prod_manager', 'tech_contact', 'manager', 'created',
                   'prod_type', 'updated', 'tid', 'authorized_users', 'product_manager',
                   'technical_contact', 'team_manager', 'prod_numeric_grade', 'business_criticality',
                   'platform', 'lifecycle', 'origin', 'user_records', 'revenue', 'external_audience',
                   'internet_accessible', 'regulations', 'product_meta']


class NoteTypeForm(forms.ModelForm):
    description = forms.CharField(widget=forms.Textarea(attrs={}),
                                  required=True)

    class Meta:
        model = Note_Type
        fields = ['name', 'description', 'is_single', 'is_mandatory']


class EditNoteTypeForm(NoteTypeForm):

    def __init__(self, *args, **kwargs):
        is_single = kwargs.pop('is_single')
        super(EditNoteTypeForm, self).__init__(*args, **kwargs)
        if is_single is False:
            self.fields['is_single'].widget = forms.HiddenInput()


class DisableOrEnableNoteTypeForm(NoteTypeForm):
    def __init__(self, *args, **kwargs):
        super(DisableOrEnableNoteTypeForm, self).__init__(*args, **kwargs)
        self.fields['name'].disabled = True
        self.fields['description'].disabled = True
        self.fields['is_single'].disabled = True
        self.fields['is_mandatory'].disabled = True
        self.fields['is_active'].disabled = True

    class Meta:
        model = Note_Type
        fields = '__all__'


class DojoMetaDataForm(forms.ModelForm):
    value = forms.CharField(widget=forms.Textarea(attrs={}),
                            required=True)

    def full_clean(self):
        super(DojoMetaDataForm, self).full_clean()
        try:
            self.instance.validate_unique()
        except ValidationError:
            msg = "A metadata entry with the same name exists already for this object."
            self.add_error('name', msg)

    class Meta:
        model = DojoMeta
        fields = '__all__'


class Product_TypeProductForm(forms.ModelForm):
    name = forms.CharField(max_length=50, required=True)
    description = forms.CharField(widget=forms.Textarea(attrs={}),
                                  required=True)
    tags = forms.CharField(widget=forms.SelectMultiple(choices=[]),
                           required=False,
                           help_text="Add tags that help describe this product.  "
                                     "Choose from the list or add new tags.  Press TAB key to add.")
    authorized_users = forms.ModelMultipleChoiceField(
        queryset=None,
        required=False, label="Authorized Users")
    prod_type = forms.ModelChoiceField(label='Product Type',
                                       queryset=Product_Type.objects.all().order_by('name'),
                                       required=True)

    def __init__(self, *args, **kwargs):
        non_staff = User.objects.exclude(is_staff=True) \
            .exclude(is_active=False)
        tags = Tag.objects.usage_for_model(Product)
        t = [(tag.name, tag.name) for tag in tags]
        super(Product_TypeProductForm, self).__init__(*args, **kwargs)
        self.fields['authorized_users'].queryset = non_staff
        self.fields['tags'].widget.choices = t

    class Meta:
        model = Product
        fields = ['name', 'description', 'tags', 'product_manager', 'technical_contact', 'team_manager', 'prod_type', 'regulations',
                  'authorized_users', 'business_criticality', 'platform', 'lifecycle', 'origin', 'user_records', 'revenue', 'external_audience', 'internet_accessible']


class ImportScanForm(forms.Form):
    SCAN_TYPE_CHOICES = (("", "Please Select a Scan Type"),
                         ("Netsparker Scan", "Netsparker Scan"),
                         ("Burp Scan", "Burp Scan"),
                         ("Nessus Scan", "Nessus Scan"),
                         ("Nmap Scan", "Nmap Scan"),
                         ("Nexpose Scan", "Nexpose Scan"),
                         ("AppSpider Scan", "AppSpider Scan"),
                         ("Veracode Scan", "Veracode Scan"),
                         ("Checkmarx Scan", "Checkmarx Scan"),
                         ("Crashtest Security Scan", "Crashtest Security Scan"),
                         ("ZAP Scan", "ZAP Scan"),
                         ("Arachni Scan", "Arachni Scan"),
                         ("VCG Scan", "VCG Scan"),
                         ("Dependency Check Scan", "Dependency Check Scan"),
                         ("Dependency Track Finding Packaging Format (FPF) Export", "Dependency Track Finding Packaging Format (FPF) Export"),
                         ("Retire.js Scan", "Retire.js Scan"),
                         ("Node Security Platform Scan", "Node Security Platform Scan"),
                         ("NPM Audit Scan", "NPM Audit Scan"),
                         ("Qualys Scan", "Qualys Scan"),
                         ("Qualys Webapp Scan", "Qualys Webapp Scan"),
                         ("OpenVAS CSV", "OpenVAS CSV"),
                         ("Snyk Scan", "Snyk Scan"),
                         ("Generic Findings Import", "Generic Findings Import"),
                         ("Trustwave Scan (CSV)", "Trustwave Scan (CSV)"),
                         ("SKF Scan", "SKF Scan"),
                         ("Clair Klar Scan", "Clair Klar Scan"),
                         ("Bandit Scan", "Bandit Scan"),
                         ("SSL Labs Scan", "SSL Labs Scan"),
                         ("Acunetix Scan", "Acunetix Scan"),
                         ("Fortify Scan", "Fortify Scan"),
                         ("Gosec Scanner", "Gosec Scanner"),
                         ("SonarQube Scan", "SonarQube Scan"),
                         (SCAN_SONARQUBE_API, SCAN_SONARQUBE_API),
                         ("MobSF Scan", "MobSF Scan"),
                         ("Trufflehog Scan", "Trufflehog Scan"),
                         ("Nikto Scan", "Nikto Scan"),
                         ("Clair Scan", "Clair Scan"),
                         ("Brakeman Scan", "Brakeman Scan"),
                         ("SpotBugs Scan", "SpotBugs Scan"),
                         ("AWS Scout2 Scan", "AWS Scout2 Scan"),
                         ("AWS Prowler Scan", "AWS Prowler Scan"),
                         ("IBM AppScan DAST", "IBM AppScan DAST"),
                         ("PHP Security Audit v2", "PHP Security Audit v2"),
                         ("PHP Symfony Security Check", "PHP Symfony Security Check"),
                         ("Safety Scan", "Safety Scan"),
                         ("DawnScanner Scan", "DawnScanner Scan"),
                         ("Anchore Engine Scan", "Anchore Engine Scan"),
                         ("Bundler-Audit Scan", "Bundler-Audit Scan"),
                         ("Twistlock Image Scan", "Twistlock Image Scan"),
                         ("Kiuwan Scan", "Kiuwan Scan"),
                         ("Blackduck Hub Scan", "Blackduck Hub Scan"),
                         ("Openscap Vulnerability Scan", "Openscap Vulnerability Scan"),
                         ("Wapiti Scan", "Wapiti Scan"),
                         ("Immuniweb Scan", "Immuniweb Scan"),
                         ("Sonatype Application Scan", "Sonatype Application Scan"),
                         ("Cobalt.io Scan", "Cobalt.io Scan"),
                         ("Mozilla Observatory Scan", "Mozilla Observatory Scan"),
                         ("Whitesource Scan", "Whitesource Scan"),
                         ("Contrast Scan", "Contrast Scan"),
                         ("Microfocus Webinspect Scan", "Microfocus Webinspect Scan"),
                         ("Wpscan", "Wpscan"),
                         ("Sslscan", "Sslscan"),
                         ("JFrog Xray Scan", "JFrog Xray Scan"),
                         ("Sslyze Scan", "Sslyze Scan"),
                         ("Testssl Scan", "Testssl Scan"),
                         ("Hadolint Dockerfile check", "Hadolint Dockerfile check"),
                         ("Aqua Scan", "Aqua Scan"))

    SORTED_SCAN_TYPE_CHOICES = sorted(SCAN_TYPE_CHOICES, key=lambda x: x[1])
    scan_date = forms.DateTimeField(
        required=True,
        label="Scan Completion Date",
        help_text="Scan completion date will be used on all findings.",
        initial=datetime.now().strftime("%Y-%m-%d"),
        widget=forms.TextInput(attrs={'class': 'datepicker'}))
    minimum_severity = forms.ChoiceField(help_text='Minimum severity level to be imported',
                                         required=True,
                                         choices=SEVERITY_CHOICES)
    active = forms.BooleanField(help_text="Select if these findings are currently active.", required=False)
    verified = forms.BooleanField(help_text="Select if these findings have been verified.", required=False)
    scan_type = forms.ChoiceField(required=True, choices=SORTED_SCAN_TYPE_CHOICES)
    tags = forms.CharField(widget=forms.SelectMultiple(choices=[]),
                           required=False,
                           help_text="Add tags that help describe this scan.  "
                                     "Choose from the list or add new tags.  Press TAB key to add.")
    file = forms.FileField(widget=forms.widgets.FileInput(
        attrs={"accept": ".xml, .csv, .nessus, .json, .html, .js, .zip"}),
        label="Choose report file",
        required=False)

    def __init__(self, *args, **kwargs):
        tags = Tag.objects.usage_for_model(Test)
        t = [(tag.name, tag.name) for tag in tags]
        super(ImportScanForm, self).__init__(*args, **kwargs)
        self.fields['tags'].widget.choices = t

    def clean(self):
        cleaned_data = super().clean()
        scan_type = cleaned_data.get("scan_type")
        file = cleaned_data.get("file")
        if requires_file(scan_type) and not file:
            raise forms.ValidationError('Uploading a Report File is required for {}'.format(scan_type))
        return cleaned_data

    # date can only be today or in the past, not the future
    def clean_scan_date(self):
        date = self.cleaned_data['scan_date']
        if date.date() > datetime.today().date():
            raise forms.ValidationError("The date cannot be in the future!")
        return date

    def get_scan_type(self):
        TGT_scan = self.cleaned_data['scan_type']
        return TGT_scan


class ReImportScanForm(forms.Form):
    scan_date = forms.DateTimeField(
        required=True,
        label="Scan Completion Date",
        help_text="Scan completion date will be used on all findings.",
        initial=datetime.now().strftime("%m/%d/%Y"),
        widget=forms.TextInput(attrs={'class': 'datepicker'}))
    minimum_severity = forms.ChoiceField(help_text='Minimum severity level to be imported',
                                         required=True,
                                         choices=SEVERITY_CHOICES[0:4])
    active = forms.BooleanField(help_text="Select if these findings are currently active.", required=False)
    verified = forms.BooleanField(help_text="Select if these findings have been verified.", required=False)
    tags = forms.CharField(widget=forms.SelectMultiple(choices=[]),
                           required=False,
                           help_text="Add tags that help describe this scan.  "
                                     "Choose from the list or add new tags.  Press TAB key to add.")
    file = forms.FileField(widget=forms.widgets.FileInput(
        attrs={"accept": ".xml, .csv, .nessus, .json, .html"}),
        label="Choose report file",
        required=False)

    def __init__(self, *args, **kwargs):
        tags = Tag.objects.usage_for_model(Test)
        t = [(tag.name, tag.name) for tag in tags]
        super(ReImportScanForm, self).__init__(*args, **kwargs)
        self.fields['tags'].widget.choices = t

    def clean(self):
        cleaned_data = super().clean()
        scan_type = cleaned_data.get("scan_type")
        file = cleaned_data.get("file")
        if requires_file(scan_type) and not file:
            raise forms.ValidationError('Uploading a Report File is required for {}'.format(scan_type))
        return cleaned_data

    # date can only be today or in the past, not the future
    def clean_scan_date(self):
        date = self.cleaned_data['scan_date']
        if date.date() > datetime.today().date():
            raise forms.ValidationError("The date cannot be in the future!")
        return date


class DoneForm(forms.Form):
    done = forms.BooleanField()


class UploadThreatForm(forms.Form):
    file = forms.FileField(widget=forms.widgets.FileInput(
        attrs={"accept": ".jpg,.png,.pdf"}),
        label="Select Threat Model")


class MergeFindings(forms.ModelForm):
    FINDING_ACTION = (('', 'Select an Action'), ('inactive', 'Inactive'), ('delete', 'Delete'))

    append_description = forms.BooleanField(label="Append Description", initial=True, required=False,
                                            help_text="Description in all findings will be appended into the merged finding.")

    add_endpoints = forms.BooleanField(label="Add Endpoints", initial=True, required=False,
                                           help_text="Endpoints in all findings will be merged into the merged finding.")

    dynamic_raw = forms.BooleanField(label="Dynamic Scanner Raw Requests", initial=True, required=False,
                                           help_text="Dynamic scanner raw requests in all findings will be merged into the merged finding.")

    tag_finding = forms.BooleanField(label="Add Tags", initial=True, required=False,
                                           help_text="Tags in all findings will be merged into the merged finding.")

    mark_tag_finding = forms.BooleanField(label="Tag Merged Finding", initial=True, required=False,
                                           help_text="Creates a tag titled 'merged' for the finding that will be merged. If the 'Finding Action' is set to 'inactive' the inactive findings will be tagged with 'merged-inactive'.")

    append_reference = forms.BooleanField(label="Append Reference", initial=True, required=False,
                                            help_text="Reference in all findings will be appended into the merged finding.")

    finding_action = forms.ChoiceField(
        required=True,
        choices=FINDING_ACTION,
        label="Finding Action",
        help_text="The action to take on the merged finding. Set the findings to inactive or delete the findings.")

    def __init__(self, *args, **kwargs):
        finding = kwargs.pop('finding')
        findings = kwargs.pop('findings')
        super(MergeFindings, self).__init__(*args, **kwargs)

        self.fields['finding_to_merge_into'] = forms.ModelChoiceField(
            queryset=findings, initial=0, required="False", label="Finding to Merge Into", help_text="Findings selected below will be merged into this finding.")

        # Exclude the finding to merge into from the findings to merge into
        self.fields['findings_to_merge'] = forms.ModelMultipleChoiceField(
            queryset=findings, required=True, label="Findings to Merge",
            widget=forms.widgets.SelectMultiple(attrs={'size': 10}),
            help_text=('Select the findings to merge.'))
        self.fields.keyOrder = ['finding_to_merge_into', 'findings_to_merge', 'append_description', 'add_endpoints', 'append_reference']

    class Meta:
        model = Finding
        fields = ['append_description', 'add_endpoints', 'append_reference']


class UploadRiskForm(forms.ModelForm):
    path = forms.FileField(label="Select File",
                           required=False,
                           widget=forms.widgets.FileInput(
                               attrs={"accept": ".jpg,.png,.pdf"}))
    accepted_findings = forms.ModelMultipleChoiceField(
        queryset=Finding.objects.all(), required=True,
        widget=forms.widgets.SelectMultiple(attrs={'size': 10}),
        help_text=('Active, verified findings listed, please select to add findings.'))
    reporter = forms.ModelChoiceField(
        queryset=User.objects.exclude(username="root"))
    accepted_by = forms.CharField(help_text="The entity or person that accepts the risk.", required=False)
    expiration_date = forms.DateTimeField(label='Date Risk Exception Expires', required=False, widget=forms.TextInput(attrs={'class': 'datepicker'}))
    compensating_control = forms.CharField(label='Compensating Control', help_text="Compensating control (if applicable) for this risk exception", required=False, max_length=2400, widget=forms.Textarea)
    notes = forms.CharField(required=False, max_length=2400,
                            widget=forms.Textarea,
                            label='Notes')

    class Meta:
        model = Risk_Acceptance
        fields = ['accepted_findings']


class ReplaceRiskAcceptanceForm(forms.ModelForm):
    path = forms.FileField(label="Select File",
                           required=True,
                           widget=forms.widgets.FileInput(
                               attrs={"accept": ".jpg,.png,.pdf"}))

    class Meta:
        model = Risk_Acceptance
        exclude = ('reporter', 'accepted_findings', 'notes')


class AddFindingsRiskAcceptanceForm(forms.ModelForm):
    accepted_findings = forms.ModelMultipleChoiceField(
        queryset=Finding.objects.all(), required=True,
        widget=forms.widgets.SelectMultiple(attrs={'size': 10}),
        help_text=('Select to add findings.'))

    class Meta:
        model = Risk_Acceptance
        exclude = ('reporter', 'path', 'notes', 'accepted_by', 'expiration_date', 'compensating_control')


class ScanSettingsForm(forms.ModelForm):
    addHelpTxt = "Enter IP addresses in x.x.x.x format separated by commas"
    proHelpTxt = "UDP scans require root privs. See docs for more information"
    msg = 'Addresses must be x.x.x.x format, separated by commas'
    addresses = forms.CharField(
        max_length=2000,
        widget=forms.Textarea,
        help_text=addHelpTxt,
        validators=[
            validators.RegexValidator(
                regex=r'^\s*([0-9]+\.[0-9]+\.[0-9]+\.[0-9]+,*\s*)+\s*$',
                message=msg,
                code='invalid_address')])
    options = (('Weekly', 'Weekly'), ('Monthly', 'Monthly'),
               ('Quarterly', 'Quarterly'))
    frequency = forms.ChoiceField(choices=options)
    prots = [('TCP', 'TCP'), ('UDP', 'UDP')]
    protocol = forms.ChoiceField(
        choices=prots,
        help_text=proHelpTxt)

    class Meta:
        model = ScanSettings
        fields = ['addresses', 'frequency', 'email', 'protocol']


class DeleteIPScanForm(forms.ModelForm):
    id = forms.IntegerField(required=True,
                            widget=forms.widgets.HiddenInput())

    class Meta:
        model = Scan
        exclude = ('scan_settings',
                   'date',
                   'protocol',
                   'status',
                   'baseline')


class VaForm(forms.ModelForm):
    addresses = forms.CharField(max_length=2000, widget=forms.Textarea)
    options = (('Immediately', 'Immediately'),
               ('6AM', '6AM'),
               ('10PM', '10PM'))
    start = forms.ChoiceField(choices=options)

    class Meta:
        model = VA
        fields = ['start', 'addresses']


class CheckForm(forms.ModelForm):
    options = (('Pass', 'Pass'), ('Fail', 'Fail'), ('N/A', 'N/A'))
    session_management = forms.ChoiceField(choices=options)
    encryption_crypto = forms.ChoiceField(choices=options)
    configuration_management = forms.ChoiceField(choices=options)
    authentication = forms.ChoiceField(choices=options)
    authorization_and_access_control = forms.ChoiceField(choices=options)
    data_input_sanitization_validation = forms.ChoiceField(choices=options)
    sensitive_data = forms.ChoiceField(choices=options)
    other = forms.ChoiceField(choices=options)

    def __init__(self, *args, **kwargs):
        findings = kwargs.pop('findings')
        super(CheckForm, self).__init__(*args, **kwargs)
        self.fields['session_issues'].queryset = findings
        self.fields['crypto_issues'].queryset = findings
        self.fields['config_issues'].queryset = findings
        self.fields['auth_issues'].queryset = findings
        self.fields['author_issues'].queryset = findings
        self.fields['data_issues'].queryset = findings
        self.fields['sensitive_issues'].queryset = findings
        self.fields['other_issues'].queryset = findings

    class Meta:
        model = Check_List
        fields = ['session_management', 'session_issues', 'encryption_crypto', 'crypto_issues',
                  'configuration_management', 'config_issues', 'authentication', 'auth_issues',
                  'authorization_and_access_control', 'author_issues',
                  'data_input_sanitization_validation', 'data_issues',
                  'sensitive_data', 'sensitive_issues', 'other', 'other_issues', ]


class EngForm(forms.ModelForm):
    name = forms.CharField(
        max_length=300, required=False,
        help_text="Add a descriptive name to identify this engagement. " +
                  "Without a name the target start date will be used in " +
                  "listings.")
    description = forms.CharField(widget=forms.Textarea(attrs={}),
                                  required=False, help_text="Description of the engagement and details regarding the engagement.")
    product = forms.ModelChoiceField(label='Product',
                                       queryset=Product.objects.all().order_by('name'),
                                       required=True)
    tags = forms.CharField(widget=forms.SelectMultiple(choices=[]),
                           required=False,
                           help_text="Add tags that help describe this engagement.  "
                                     "Choose from the list or add new tags.  Press TAB key to add.")
    target_start = forms.DateField(widget=forms.TextInput(
        attrs={'class': 'datepicker', 'autocomplete': 'off'}))
    target_end = forms.DateField(widget=forms.TextInput(
        attrs={'class': 'datepicker', 'autocomplete': 'off'}))
    lead = forms.ModelChoiceField(
        queryset=User.objects.exclude(is_staff=False),
        required=True, label="Testing Lead")
    test_strategy = forms.URLField(required=False, label="Test Strategy URL")

    def __init__(self, *args, **kwargs):
        cicd = False
        product = None
        if 'cicd' in kwargs:
            cicd = kwargs.pop('cicd')

        if 'product' in kwargs:
            product = kwargs.pop('product')

        tags = Tag.objects.usage_for_model(Engagement)
        t = [(tag.name, tag.name) for tag in tags]
        super(EngForm, self).__init__(*args, **kwargs)
        self.fields['tags'].widget.choices = t
        if product:
            self.fields['preset'] = forms.ModelChoiceField(help_text="Settings and notes for performing this engagement.", required=False, queryset=Engagement_Presets.objects.filter(product=product))
        # Don't show CICD fields on a interactive engagement
        if cicd is False:
            del self.fields['build_id']
            del self.fields['commit_hash']
            del self.fields['branch_tag']
            del self.fields['build_server']
            del self.fields['source_code_management_server']
            # del self.fields['source_code_management_uri']
            del self.fields['orchestration_engine']
        else:
            del self.fields['test_strategy']
            del self.fields['status']

    def is_valid(self):
        valid = super(EngForm, self).is_valid()

        # we're done now if not valid
        if not valid:
            return valid
        if self.cleaned_data['target_start'] > self.cleaned_data['target_end']:
            self.add_error('target_start', 'Your target start date exceeds your target end date')
            self.add_error('target_end', 'Your target start date exceeds your target end date')
            return False
        return True

    class Meta:
        model = Engagement
        exclude = ('first_contacted', 'eng_type', 'real_start',
                   'real_end', 'requester', 'reason', 'updated', 'report_type',
                   'product', 'threat_model', 'api_test', 'pen_test', 'check_list', 'engagement_type')


class EngForm2(forms.ModelForm):
    name = forms.CharField(max_length=300,
                           required=False,
                           help_text="Add a descriptive name to identify " +
                                     "this engagement. Without a name the target " +
                                     "start date will be used in listings.")
    description = forms.CharField(widget=forms.Textarea(attrs={}),
                                  required=False)
    tags = forms.CharField(widget=forms.SelectMultiple(choices=[]),
                           required=False,
                           help_text="Add tags that help describe this engagement.  "
                                     "Choose from the list or add new tags.  Press TAB key to add.")
    product = forms.ModelChoiceField(queryset=Product.objects.all())
    target_start = forms.DateField(widget=forms.TextInput(
        attrs={'class': 'datepicker', 'autocomplete': 'off'}))
    target_end = forms.DateField(widget=forms.TextInput(
        attrs={'class': 'datepicker', 'autocomplete': 'off'}))
    test_options = (('API', 'API Test'), ('Static', 'Static Check'),
                    ('Pen', 'Pen Test'), ('Web App', 'Web Application Test'))
    lead = forms.ModelChoiceField(
        queryset=User.objects.exclude(is_staff=False),
        required=True, label="Testing Lead")
    test_strategy = forms.URLField(required=False, label="Test Strategy URL")

    def __init__(self, *args, **kwargs):
        tags = Tag.objects.usage_for_model(Engagement)
        t = [(tag.name, tag.name) for tag in tags]
        super(EngForm2, self).__init__(*args, **kwargs)
        self.fields['tags'].widget.choices = t

    def is_valid(self):
        valid = super(EngForm2, self).is_valid()

        # we're done now if not valid
        if not valid:
            return valid
        if self.cleaned_data['target_start'] > self.cleaned_data['target_end']:
            self.add_error('target_start', 'Your target start date exceeds your target end date')
            self.add_error('target_end', 'Your target start date exceeds your target end date')
            return False
        return True

    class Meta:
        model = Engagement
        exclude = ('first_contacted', 'version', 'eng_type', 'real_start',
                   'real_end', 'requester', 'reason', 'updated', 'report_type')


class DeleteEngagementForm(forms.ModelForm):
    id = forms.IntegerField(required=True,
                            widget=forms.widgets.HiddenInput())

    class Meta:
        model = Engagement
        exclude = ['name', 'version', 'eng_type', 'first_contacted', 'target_start',
                   'target_end', 'lead', 'requester', 'reason', 'report_type',
                   'product', 'test_strategy', 'threat_model', 'api_test', 'pen_test',
                   'check_list', 'status', 'description', 'engagement_type', 'build_id',
                   'commit_hash', 'branch_tag', 'build_server', 'source_code_management_server',
                   'source_code_management_uri', 'orchestration_engine', 'preset', 'tracker']


class TestForm(forms.ModelForm):
    title = forms.CharField(max_length=255, required=False)
    test_type = forms.ModelChoiceField(queryset=Test_Type.objects.all().order_by('name'))
    environment = forms.ModelChoiceField(
        queryset=Development_Environment.objects.all().order_by('name'))
    # credential = forms.ModelChoiceField(Cred_User.objects.all(), required=False)
    target_start = forms.DateTimeField(widget=forms.TextInput(
        attrs={'class': 'datepicker', 'autocomplete': 'off'}))
    target_end = forms.DateTimeField(widget=forms.TextInput(
        attrs={'class': 'datepicker', 'autocomplete': 'off'}))
    tags = forms.CharField(widget=forms.SelectMultiple(choices=[]),
                           required=False,
                           help_text="Add tags that help describe this test.  "
                                     "Choose from the list or add new tags.  Press TAB key to add.")
    lead = forms.ModelChoiceField(
        queryset=User.objects.exclude(is_staff=False),
        required=False, label="Testing Lead")

    def __init__(self, *args, **kwargs):
        tags = Tag.objects.usage_for_model(Test)
        t = [(tag.name, tag.name) for tag in tags]
        super(TestForm, self).__init__(*args, **kwargs)
        self.fields['tags'].widget.choices = t

    class Meta:
        model = Test
        fields = ['title', 'test_type', 'target_start', 'target_end',
                  'environment', 'percent_complete', 'tags', 'lead']


class DeleteTestForm(forms.ModelForm):
    id = forms.IntegerField(required=True,
                            widget=forms.widgets.HiddenInput())

    class Meta:
        model = Test
        exclude = ('test_type',
                   'environment',
                   'target_start',
                   'target_end',
                   'engagement',
                   'percent_complete',
                   'description',
                   'lead')


class AddFindingForm(forms.ModelForm):
    title = forms.CharField(max_length=1000)
    date = forms.DateField(required=True,
                           widget=forms.TextInput(attrs={'class': 'datepicker', 'autocomplete': 'off'}))
    cwe = forms.IntegerField(required=False)
    cve = forms.CharField(max_length=20, required=False)
    description = forms.CharField(widget=forms.Textarea)
    severity = forms.ChoiceField(
        choices=SEVERITY_CHOICES,
        error_messages={
            'required': 'Select valid choice: In Progress, On Hold, Completed',
            'invalid_choice': 'Select valid choice: Critical,High,Medium,Low'})
    mitigation = forms.CharField(widget=forms.Textarea)
    impact = forms.CharField(widget=forms.Textarea)
    endpoints = forms.ModelMultipleChoiceField(Endpoint.objects, required=False, label='Systems / Endpoints',
                                               widget=MultipleSelectWithPopPlusMinus(attrs={'size': '11'}))
    references = forms.CharField(widget=forms.Textarea, required=False)
    is_template = forms.BooleanField(label="Create Template?", required=False,
                                     help_text="A new finding template will be created from this finding.")

    def clean(self):
        # self.fields['endpoints'].queryset = Endpoint.objects.all()
        cleaned_data = super(AddFindingForm, self).clean()
        if ((cleaned_data['active'] or cleaned_data['verified']) and cleaned_data['duplicate']):
            raise forms.ValidationError('Duplicate findings cannot be'
                                        ' verified or active')
        if cleaned_data['false_p'] and cleaned_data['verified']:
            raise forms.ValidationError('False positive findings cannot '
                                        'be verified.')
        return cleaned_data

    class Meta:
        model = Finding
        order = ('title', 'severity', 'endpoints', 'description', 'impact')
        exclude = ('reporter', 'url', 'numerical_severity', 'endpoint', 'images', 'under_review', 'reviewers',
                   'review_requested_by', 'is_Mitigated', 'jira_creation', 'jira_change')


class AdHocFindingForm(forms.ModelForm):
    title = forms.CharField(max_length=1000)
    date = forms.DateField(required=True,
                           widget=forms.TextInput(attrs={'class': 'datepicker', 'autocomplete': 'off'}))
    cwe = forms.IntegerField(required=False)
    cve = forms.CharField(max_length=20, required=False)
    description = forms.CharField(widget=forms.Textarea)
    severity = forms.ChoiceField(
        choices=SEVERITY_CHOICES,
        error_messages={
            'required': 'Select valid choice: In Progress, On Hold, Completed',
            'invalid_choice': 'Select valid choice: Critical,High,Medium,Low'})
    mitigation = forms.CharField(widget=forms.Textarea)
    impact = forms.CharField(widget=forms.Textarea)
    endpoints = forms.ModelMultipleChoiceField(Endpoint.objects, required=False, label='Systems / Endpoints',
                                               widget=MultipleSelectWithPopPlusMinus(attrs={'size': '11'}))
    references = forms.CharField(widget=forms.Textarea, required=False)
    is_template = forms.BooleanField(label="Create Template?", required=False,
                                     help_text="A new finding template will be created from this finding.")

    def clean(self):
        # self.fields['endpoints'].queryset = Endpoint.objects.all()
        cleaned_data = super(AdHocFindingForm, self).clean()
        if ((cleaned_data['active'] or cleaned_data['verified']) and cleaned_data['duplicate']):
            raise forms.ValidationError('Duplicate findings cannot be'
                                        ' verified or active')
        if cleaned_data['false_p'] and cleaned_data['verified']:
            raise forms.ValidationError('False positive findings cannot '
                                        'be verified.')
        return cleaned_data

    class Meta:
        model = Finding
        order = ('title', 'severity', 'endpoints', 'description', 'impact')
        exclude = ('reporter', 'url', 'numerical_severity', 'endpoint', 'images', 'under_review', 'reviewers',
                   'review_requested_by', 'is_Mitigated', 'jira_creation', 'jira_change')


class PromoteFindingForm(forms.ModelForm):
    title = forms.CharField(max_length=1000)
    date = forms.DateField(required=True,
                           widget=forms.TextInput(attrs={'class': 'datepicker', 'autocomplete': 'off'}))
    cwe = forms.IntegerField(required=False)
    cve = forms.CharField(max_length=20, required=False)
    description = forms.CharField(widget=forms.Textarea)
    severity = forms.ChoiceField(
        choices=SEVERITY_CHOICES,
        error_messages={
            'required': 'Select valid choice: In Progress, On Hold, Completed',
            'invalid_choice': 'Select valid choice: Critical,High,Medium,Low'})
    mitigation = forms.CharField(widget=forms.Textarea)
    impact = forms.CharField(widget=forms.Textarea)
    endpoints = forms.ModelMultipleChoiceField(Endpoint.objects, required=False, label='Systems / Endpoints',
                                               widget=MultipleSelectWithPopPlusMinus(attrs={'size': '11'}))
    references = forms.CharField(widget=forms.Textarea, required=False)

    class Meta:
        model = Finding
        order = ('title', 'severity', 'endpoints', 'description', 'impact')
        exclude = ('reporter', 'url', 'numerical_severity', 'endpoint', 'active', 'false_p', 'verified', 'is_template',
                   'duplicate', 'out_of_scope', 'images', 'under_review', 'reviewers', 'review_requested_by', 'is_Mitigated', 'jira_creation', 'jira_change')


class FindingForm(forms.ModelForm):
    title = forms.CharField(max_length=1000)
    date = forms.DateField(required=True,
                           widget=forms.TextInput(attrs={'class': 'datepicker', 'autocomplete': 'off'}))
    cwe = forms.IntegerField(required=False)
    cve = forms.CharField(max_length=20, required=False)
    description = forms.CharField(widget=forms.Textarea)
    severity = forms.ChoiceField(
        choices=SEVERITY_CHOICES,
        error_messages={
            'required': 'Select valid choice: In Progress, On Hold, Completed',
            'invalid_choice': 'Select valid choice: Critical,High,Medium,Low'})
    mitigation = forms.CharField(widget=forms.Textarea)
    impact = forms.CharField(widget=forms.Textarea)
    endpoints = forms.ModelMultipleChoiceField(Endpoint.objects, required=False, label='Systems / Endpoints',
                                               widget=MultipleSelectWithPopPlusMinus(attrs={'size': '11'}))
    references = forms.CharField(widget=forms.Textarea, required=False)
    tags = forms.CharField(widget=forms.SelectMultiple(choices=[]),
                           required=False,
                           help_text="Add tags that help describe this finding.  "
                                     "Choose from the list or add new tags.  Press TAB key to add.")
    is_template = forms.BooleanField(label="Create Template?", required=False,
                                     help_text="A new finding template will be created from this finding.")

    def __init__(self, *args, **kwargs):
        template = kwargs.pop('template')
        # Get tags from a template
        if template:
            tags = Tag.objects.usage_for_model(Finding_Template)
        # Get tags from a finding
        else:
            tags = Tag.objects.usage_for_model(Finding)

        t = [(tag.name, tag.name) for tag in tags]
        super(FindingForm, self).__init__(*args, **kwargs)
        self.fields['tags'].widget.choices = t

    def clean(self):
        cleaned_data = super(FindingForm, self).clean()
        if (cleaned_data['active'] or cleaned_data['verified']) and cleaned_data['duplicate']:
            raise forms.ValidationError('Duplicate findings cannot be'
                                        ' verified or active')
        if cleaned_data['false_p'] and cleaned_data['verified']:
            raise forms.ValidationError('False positive findings cannot '
                                        'be verified.')
        return cleaned_data

    class Meta:
        model = Finding
        order = ('title', 'severity', 'endpoints', 'description', 'impact')
        exclude = ('reporter', 'url', 'numerical_severity', 'endpoint', 'images', 'under_review', 'reviewers',
<<<<<<< HEAD
                   'review_requested_by', 'is_Mitigated', 'sonarqube_issue')
=======
                   'review_requested_by', 'is_Mitigated', 'jira_creation', 'jira_change', 'sonarqube_issue')
>>>>>>> e1f641e5


class StubFindingForm(forms.ModelForm):
    title = forms.CharField(required=True, max_length=1000)

    class Meta:
        model = Stub_Finding
        order = ('title',)
        exclude = (
            'date', 'description', 'severity', 'reporter', 'test', 'is_Mitigated')

    def clean(self):
        cleaned_data = super(StubFindingForm, self).clean()
        if 'title' in cleaned_data:
            if len(cleaned_data['title']) <= 0:
                raise forms.ValidationError("The title is required.")
        else:
            raise forms.ValidationError("The title is required.")

        return cleaned_data


class ApplyFindingTemplateForm(forms.Form):

    title = forms.CharField(max_length=1000, required=True)

    cwe = forms.IntegerField(label="CWE", required=False)
    cve = forms.CharField(label="CVE", max_length=20, required=False)

    severity = forms.ChoiceField(required=False, choices=SEVERITY_CHOICES, error_messages={'required': 'Select valid choice: In Progress, On Hold, Completed', 'invalid_choice': 'Select valid choice: Critical,High,Medium,Low'})

    description = forms.CharField(widget=forms.Textarea)
    mitigation = forms.CharField(widget=forms.Textarea)
    impact = forms.CharField(widget=forms.Textarea)
    references = forms.CharField(widget=forms.Textarea, required=False)
    tags = forms.CharField(widget=forms.SelectMultiple(choices=[]),
                           required=False,
                           help_text="Add tags that help describe this finding template.  "
                                     "Choose from the list or add new tags.  Press TAB key to add.")

    def __init__(self, template=None, *args, **kwargs):
        tags = Tag.objects.usage_for_model(Finding_Template)
        t = [(tag.name, tag.name) for tag in tags]
        super(ApplyFindingTemplateForm, self).__init__(*args, **kwargs)
        self.fields['tags'].widget.choices = t
        self.template = template

    def clean(self):
        cleaned_data = super(ApplyFindingTemplateForm, self).clean()

        if 'title' in cleaned_data:
            if len(cleaned_data['title']) <= 0:
                raise forms.ValidationError("The title is required.")
        else:
            raise forms.ValidationError("The title is required.")

        return cleaned_data

    class Meta:
        fields = ['title', 'cwe', 'cve', 'severity', 'description', 'mitigation', 'impact', 'references', 'tags']
        order = ('title', 'cwe', 'cve', 'severity', 'description', 'impact', 'is_Mitigated')


class FindingTemplateForm(forms.ModelForm):
    apply_to_findings = forms.BooleanField(required=False, help_text="Apply template to all findings that match this CWE. (Update will overwrite mitigation, impact and references for any active, verified findings.)")
    title = forms.CharField(max_length=1000, required=True)
    tags = forms.CharField(widget=forms.SelectMultiple(choices=[]),
                           required=False,
                           help_text="Add tags that help describe this finding template.  "
                                     "Choose from the list or add new tags.  Press TAB key to add.")
    cwe = forms.IntegerField(label="CWE", required=False)
    cve = forms.CharField(label="CVE", max_length=20, required=False)
    severity = forms.ChoiceField(
        required=False,
        choices=SEVERITY_CHOICES,
        error_messages={
            'required': 'Select valid choice: In Progress, On Hold, Completed',
            'invalid_choice': 'Select valid choice: Critical,High,Medium,Low'})

    field_order = ['title', 'cwe', 'cve', 'severity', 'description', 'mitigation', 'impact', 'references', 'tags', 'template_match', 'template_match_cwe', 'template_match_title', 'apply_to_findings']

    def __init__(self, *args, **kwargs):
        tags = Tag.objects.usage_for_model(Finding_Template)
        t = [(tag.name, tag.name) for tag in tags]
        super(FindingTemplateForm, self).__init__(*args, **kwargs)
        self.fields['tags'].widget.choices = t

    class Meta:
        model = Finding_Template
        order = ('title', 'cwe', 'cve', 'severity', 'description', 'impact')
        exclude = ('numerical_severity', 'is_Mitigated', 'last_used')


class DeleteFindingTemplateForm(forms.ModelForm):
    id = forms.IntegerField(required=True,
                            widget=forms.widgets.HiddenInput())

    class Meta:
        model = Finding_Template
        fields = ('id',)


class FindingBulkUpdateForm(forms.ModelForm):
    status = forms.BooleanField(required=False)
    push_to_jira = forms.BooleanField(required=False)
    tags = forms.CharField(widget=forms.SelectMultiple(choices=[]),
                           required=False)

    def __init__(self, *args, **kwargs):
        super(FindingBulkUpdateForm, self).__init__(*args, **kwargs)
        self.fields['severity'].required = False

    def clean(self):
        cleaned_data = super(FindingBulkUpdateForm, self).clean()

        if (cleaned_data['active'] or cleaned_data['verified']) and cleaned_data['duplicate']:
            raise forms.ValidationError('Duplicate findings cannot be'
                                        ' verified or active')
        if cleaned_data['false_p'] and cleaned_data['verified']:
            raise forms.ValidationError('False positive findings cannot '
                                        'be verified.')
        return cleaned_data

    class Meta:
        model = Finding
        fields = ('severity', 'active', 'verified', 'false_p', 'duplicate', 'out_of_scope', 'is_Mitigated')


class EditEndpointForm(forms.ModelForm):
    tags = forms.CharField(widget=forms.SelectMultiple(choices=[]),
                           required=False,
                           help_text="Add tags that help describe this endpoint.  "
                                     "Choose from the list or add new tags.  Press TAB key to add.")

    class Meta:
        model = Endpoint
        exclude = ['product']

    def __init__(self, *args, **kwargs):
        self.product = None
        self.endpoint_instance = None
        tags = Tag.objects.usage_for_model(Endpoint)
        t = [(tag.name, tag.name) for tag in tags]
        super(EditEndpointForm, self).__init__(*args, **kwargs)
        if 'instance' in kwargs:
            self.endpoint_instance = kwargs.pop('instance')
            self.product = self.endpoint_instance.product
            self.fields['tags'].widget.choices = t

    def clean(self):
        from django.core.validators import URLValidator, validate_ipv46_address

        port_re = "(:[0-9]{1,5}|[1-5][0-9]{4}|6[0-4][0-9]{3}|65[0-4][0-9]{2}|655[0-2][0-9]|6553[0-5])"
        cleaned_data = super(EditEndpointForm, self).clean()

        if 'host' in cleaned_data:
            host = cleaned_data['host']
        else:
            raise forms.ValidationError('Please enter a valid URL or IP address.',
                                        code='invalid')

        protocol = cleaned_data['protocol']
        path = cleaned_data['path']
        query = cleaned_data['query']
        fragment = cleaned_data['fragment']

        if protocol and path:
            endpoint = urlunsplit((protocol, host, path, query, fragment))
        else:
            endpoint = host

        try:
            url_validator = URLValidator()
            url_validator(endpoint)
        except forms.ValidationError:
            try:
                # do we have a port number?
                regex = re.compile(port_re)
                host = endpoint
                if regex.findall(endpoint):
                    for g in regex.findall(endpoint):
                        host = re.sub(port_re, '', host)
                validate_ipv46_address(host)
            except forms.ValidationError:
                try:
                    validate_hostname = RegexValidator(regex=r'[a-zA-Z0-9-_]*\.[a-zA-Z]{2,6}')
                    # do we have a port number?
                    regex = re.compile(port_re)
                    host = endpoint
                    if regex.findall(endpoint):
                        for g in regex.findall(endpoint):
                            host = re.sub(port_re, '', host)
                    validate_hostname(host)
                except:
                    raise forms.ValidationError(
                        'It does not appear as though this endpoint is a valid URL or IP address.',
                        code='invalid')

        endpoint = Endpoint.objects.filter(protocol=protocol,
                                           host=host,
                                           path=path,
                                           query=query,
                                           fragment=fragment,
                                           product=self.product)
        if endpoint.count() > 0 and not self.instance:
            raise forms.ValidationError(
                'It appears as though an endpoint with this data already exists for this product.',
                code='invalid')

        return cleaned_data


class AddEndpointForm(forms.Form):
    endpoint = forms.CharField(max_length=5000, required=True, label="Endpoint(s)",
                               help_text="The IP address, host name or full URL. You may enter one endpoint per line. "
                                         "Each must be valid.",
                               widget=forms.widgets.Textarea(attrs={'rows': '15', 'cols': '400'}))
    product = forms.CharField(required=True,
                              widget=forms.widgets.HiddenInput(), help_text="The product this endpoint should be "
                                                                            "associated with.")
    tags = forms.CharField(widget=forms.SelectMultiple(choices=[]),
                           required=False,
                           help_text="Add tags that help describe this endpoint.  "
                                     "Choose from the list or add new tags.  Press TAB key to add.")

    def __init__(self, *args, **kwargs):
        product = None
        tags = Tag.objects.usage_for_model(Endpoint)
        t = [(tag.name, tag.name) for tag in tags]
        if 'product' in kwargs:
            product = kwargs.pop('product')
        super(AddEndpointForm, self).__init__(*args, **kwargs)
        if product is None:
            self.fields['product'] = forms.ModelChoiceField(queryset=Product.objects.all())
        else:
            self.fields['product'].initial = product.id

        self.product = product
        self.endpoints_to_process = []
        self.fields['tags'].widget.choices = t

    def save(self):
        processed_endpoints = []
        for e in self.endpoints_to_process:
            endpoint, created = Endpoint.objects.get_or_create(protocol=e[0],
                                                               host=e[1],
                                                               path=e[2],
                                                               query=e[3],
                                                               fragment=e[4],
                                                               product=self.product)
            processed_endpoints.append(endpoint)
        return processed_endpoints

    def clean(self):
        from django.core.validators import URLValidator, validate_ipv46_address

        port_re = "(:[0-9]{1,5}|[1-5][0-9]{4}|6[0-4][0-9]{3}|65[0-4][0-9]{2}|655[0-2][0-9]|6553[0-5])"
        cleaned_data = super(AddEndpointForm, self).clean()

        if 'endpoint' in cleaned_data and 'product' in cleaned_data:
            endpoint = cleaned_data['endpoint']
            product = cleaned_data['product']
            if isinstance(product, Product):
                self.product = product
            else:
                self.product = Product.objects.get(id=int(product))
        else:
            raise forms.ValidationError('Please enter a valid URL or IP address.',
                                        code='invalid')

        endpoints = endpoint.split()
        count = 0
        error = False
        for endpoint in endpoints:
            try:
                url_validator = URLValidator()
                url_validator(endpoint)
                protocol, host, path, query, fragment = urlsplit(endpoint)
                self.endpoints_to_process.append([protocol, host, path, query, fragment])
            except forms.ValidationError:
                try:
                    # do we have a port number?
                    host = endpoint
                    regex = re.compile(port_re)
                    if regex.findall(endpoint):
                        for g in regex.findall(endpoint):
                            host = re.sub(port_re, '', host)
                    validate_ipv46_address(host)
                    protocol, host, path, query, fragment = ("", endpoint, "", "", "")
                    self.endpoints_to_process.append([protocol, host, path, query, fragment])
                except forms.ValidationError:
                    try:
                        regex = re.compile(
                            r'^(?:(?:[A-Z0-9](?:[A-Z0-9-_]{0,61}[A-Z0-9])?\.)+(?:[A-Z]{2,6}\.?|[A-Z0-9-]{2,}(?<!-)\.?)|'  # domain...
                            r'localhost|'  # localhost...
                            r'\d{1,3}\.\d{1,3}\.\d{1,3}\.\d{1,3}|'  # ...or ipv4
                            r'\[?[A-F0-9]*:[A-F0-9:]+\]?)'  # ...or ipv6
                            r'(?::\d+)?'  # optional port
                            r'(?:/?|[/?]\S+)$', re.IGNORECASE)
                        validate_hostname = RegexValidator(regex=regex)
                        validate_hostname(host)
                        protocol, host, path, query, fragment = (None, host, None, None, None)
                        if "/" in host or "?" in host or "#" in host:
                            # add a fake protocol just to join, wont use in update to database
                            host_with_protocol = "http://" + host
                            p, host, path, query, fragment = urlsplit(host_with_protocol)
                        self.endpoints_to_process.append([protocol, host, path, query, fragment])
                    except forms.ValidationError:
                        raise forms.ValidationError(
                            'Please check items entered, one or more do not appear to be a valid URL or IP address.',
                            code='invalid')

        return cleaned_data


class DeleteEndpointForm(forms.ModelForm):
    id = forms.IntegerField(required=True,
                            widget=forms.widgets.HiddenInput())

    class Meta:
        model = Endpoint
        exclude = ('protocol',
                   'fqdn',
                   'port',
                   'host',
                   'path',
                   'query',
                   'fragment',
                   'product')


class NoteForm(forms.ModelForm):
    entry = forms.CharField(max_length=2400, widget=forms.Textarea(attrs={'rows': 4, 'cols': 15}),
                            label='Notes:')

    class Meta:
        model = Notes
        fields = ['entry', 'private']


class FindingNoteForm(NoteForm):

    def __init__(self, *args, **kwargs):
        queryset = kwargs.pop('available_note_types')
        super(FindingNoteForm, self).__init__(*args, **kwargs)
        self.fields['note_type'] = forms.ModelChoiceField(queryset=queryset, label='Note Type', required=True)

    class Meta():
        model = Notes
        fields = ['note_type', 'entry', 'private']


class DeleteNoteForm(forms.ModelForm):
    id = forms.IntegerField(required=True,
                            widget=forms.widgets.HiddenInput())

    class Meta:
        model = Notes
        fields = ('id',)


class CloseFindingForm(forms.ModelForm):
    entry = forms.CharField(
        required=True, max_length=2400,
        widget=forms.Textarea, label='Notes:',
        error_messages={'required': ('The reason for closing a finding is '
                                     'required, please use the text area '
                                     'below to provide documentation.')})

    def __init__(self, *args, **kwargs):
        queryset = kwargs.pop('missing_note_types')
        super(CloseFindingForm, self).__init__(*args, **kwargs)
        if len(queryset) == 0:
            self.fields['note_type'].widget = forms.HiddenInput()
        else:
            self.fields['note_type'] = forms.ModelChoiceField(queryset=queryset, label='Note Type', required=True)

    class Meta:
        model = Notes
        fields = ['note_type', 'entry']


class DefectFindingForm(forms.ModelForm):
    CLOSE_CHOICES = (("Close Finding", "Close Finding"), ("Not Fixed", "Not Fixed"))
    defect_choice = forms.ChoiceField(required=True, choices=CLOSE_CHOICES)

    entry = forms.CharField(
        required=True, max_length=2400,
        widget=forms.Textarea, label='Notes:',
        error_messages={'required': ('The reason for closing a finding is '
                                     'required, please use the text area '
                                     'below to provide documentation.')})

    class Meta:
        model = Notes
        fields = ['entry']


class ClearFindingReviewForm(forms.ModelForm):
    entry = forms.CharField(
        required=True, max_length=2400,
        help_text='Please provide a message.',
        widget=forms.Textarea, label='Notes:',
        error_messages={'required': ('The reason for clearing a review is '
                                     'required, please use the text area '
                                     'below to provide documentation.')})

    class Meta:
        model = Finding
        fields = ['active', 'verified', 'false_p', 'out_of_scope', 'duplicate']


class ReviewFindingForm(forms.Form):
    reviewers = forms.ModelMultipleChoiceField(queryset=Dojo_User.objects.filter(is_staff=True, is_active=True),
                                               help_text="Select all users who can review Finding.")
    entry = forms.CharField(
        required=True, max_length=2400,
        help_text='Please provide a message for reviewers.',
        widget=forms.Textarea, label='Notes:',
        error_messages={'required': ('The reason for requesting a review is '
                                     'required, please use the text area '
                                     'below to provide documentation.')})

    class Meta:
        fields = ['reviewers', 'entry']


class WeeklyMetricsForm(forms.Form):
    dates = forms.ChoiceField()

    def __init__(self, *args, **kwargs):
        super(WeeklyMetricsForm, self).__init__(*args, **kwargs)
        wmf_options = []

        for i in range(6):
            # Weeks start on Monday
            curr = datetime.now() - relativedelta(weeks=i)
            start_of_period = curr - relativedelta(weeks=1, weekday=0,
                                                   hour=0, minute=0, second=0)
            end_of_period = curr + relativedelta(weeks=0, weekday=0,
                                                 hour=0, minute=0, second=0)

            wmf_options.append((end_of_period.strftime("%b %d %Y %H %M %S %Z"),
                                start_of_period.strftime("%b %d") +
                                " - " + end_of_period.strftime("%b %d")))

        wmf_options = tuple(wmf_options)

        self.fields['dates'].choices = wmf_options


class SimpleMetricsForm(forms.Form):
    date = forms.DateField(
        label="",
        widget=MonthYearWidget())


class SimpleSearchForm(forms.Form):
    query = forms.CharField()


class DateRangeMetrics(forms.Form):
    start_date = forms.DateField(required=True, label="To",
                                 widget=forms.TextInput(attrs={'class': 'datepicker', 'autocomplete': 'off'}))
    end_date = forms.DateField(required=True,
                               label="From",
                               widget=forms.TextInput(attrs={'class': 'datepicker', 'autocomplete': 'off'}))


class MetricsFilterForm(forms.Form):
    start_date = forms.DateField(required=False,
                                 label="To",
                                 widget=forms.TextInput(attrs={'class': 'datepicker', 'autocomplete': 'off'}))
    end_date = forms.DateField(required=False,
                               label="From",
                               widget=forms.TextInput(attrs={'class': 'datepicker', 'autocomplete': 'off'}))
    finding_status = forms.MultipleChoiceField(
        required=False,
        widget=forms.CheckboxSelectMultiple,
        choices=FINDING_STATUS,
        label="Status")
    severity = forms.MultipleChoiceField(required=False,
                                         choices=(('Low', 'Low'),
                                                  ('Medium', 'Medium'),
                                                  ('High', 'High'),
                                                  ('Critical', 'Critical')),
                                         help_text=('Hold down "Control", or '
                                                    '"Command" on a Mac, to '
                                                    'select more than one.'))
    exclude_product_types = forms.ModelMultipleChoiceField(
        required=False, queryset=Product_Type.objects.all().order_by('name'))

    # add the ability to exclude the exclude_product_types field
    def __init__(self, *args, **kwargs):
        exclude_product_types = kwargs.get('exclude_product_types', False)
        if 'exclude_product_types' in kwargs:
            del kwargs['exclude_product_types']
        super(MetricsFilterForm, self).__init__(*args, **kwargs)
        if exclude_product_types:
            del self.fields['exclude_product_types']


class DojoUserForm(forms.ModelForm):
    class Meta:
        model = Dojo_User
        exclude = ['password', 'last_login', 'is_superuser', 'groups',
                   'username', 'is_staff', 'is_active', 'date_joined',
                   'user_permissions']


class AddDojoUserForm(forms.ModelForm):
    authorized_products = forms.ModelMultipleChoiceField(
        queryset=Product.objects.all(), required=False,
        help_text='Select the products this user should have access to.')

    class Meta:
        model = Dojo_User
        fields = ['username', 'first_name', 'last_name', 'email', 'is_active',
                  'is_staff', 'is_superuser']
        exclude = ['password', 'last_login', 'groups',
                   'date_joined', 'user_permissions']


class DeleteUserForm(forms.ModelForm):
    id = forms.IntegerField(required=True,
                            widget=forms.widgets.HiddenInput())

    class Meta:
        model = User
        exclude = ['username', 'first_name', 'last_name', 'email', 'is_active',
                   'is_staff', 'is_superuser', 'password', 'last_login', 'groups',
                   'date_joined', 'user_permissions']


class UserContactInfoForm(forms.ModelForm):
    class Meta:
        model = UserContactInfo
        exclude = ['user', 'slack_user_id']


def get_years():
    now = timezone.now()
    return [(now.year, now.year), (now.year - 1, now.year - 1), (now.year - 2, now.year - 2)]


class ProductTypeCountsForm(forms.Form):
    month = forms.ChoiceField(choices=list(MONTHS.items()), required=True, error_messages={
        'required': '*'})
    year = forms.ChoiceField(choices=get_years, required=True, error_messages={
        'required': '*'})
    product_type = forms.ModelChoiceField(required=True,
                                          queryset=Product_Type.objects.all(),
                                          error_messages={
                                              'required': '*'})


class APIKeyForm(forms.ModelForm):
    id = forms.IntegerField(required=True,
                            widget=forms.widgets.HiddenInput())

    class Meta:
        model = User
        exclude = ['username', 'first_name', 'last_name', 'email', 'is_active',
                   'is_staff', 'is_superuser', 'password', 'last_login', 'groups',
                   'date_joined', 'user_permissions']


class ReportOptionsForm(forms.Form):
    yes_no = (('0', 'No'), ('1', 'Yes'))
    include_finding_notes = forms.ChoiceField(choices=yes_no, label="Finding Notes")
    include_finding_images = forms.ChoiceField(choices=yes_no, label="Finding Images")
    include_executive_summary = forms.ChoiceField(choices=yes_no, label="Executive Summary")
    include_table_of_contents = forms.ChoiceField(choices=yes_no, label="Table of Contents")
    report_type = forms.ChoiceField(choices=(('HTML', 'HTML'), ('AsciiDoc', 'AsciiDoc')))


class CustomReportOptionsForm(forms.Form):
    yes_no = (('0', 'No'), ('1', 'Yes'))
    report_name = forms.CharField(required=False, max_length=100)
    include_finding_notes = forms.ChoiceField(required=False, choices=yes_no)
    include_finding_images = forms.ChoiceField(choices=yes_no, label="Finding Images")
    report_type = forms.ChoiceField(required=False, choices=(('AsciiDoc', 'AsciiDoc'),))


class DeleteReportForm(forms.ModelForm):
    id = forms.IntegerField(required=True,
                            widget=forms.widgets.HiddenInput())

    class Meta:
        model = Report
        fields = ('id',)


class DeleteFindingForm(forms.ModelForm):
    id = forms.IntegerField(required=True,
                            widget=forms.widgets.HiddenInput())

    class Meta:
        model = Finding
        fields = ('id',)


class FindingFormID(forms.ModelForm):
    id = forms.IntegerField(required=True,
                            widget=forms.widgets.HiddenInput())

    class Meta:
        model = Finding
        fields = ('id',)


class DeleteStubFindingForm(forms.ModelForm):
    id = forms.IntegerField(required=True,
                            widget=forms.widgets.HiddenInput())

    class Meta:
        model = Stub_Finding
        fields = ('id',)


class AddFindingImageForm(forms.ModelForm):
    class Meta:
        model = FindingImage
        exclude = ['']


FindingImageFormSet = modelformset_factory(FindingImage, extra=3, max_num=10, exclude=[''], can_delete=True)


class JIRA_IssueForm(forms.ModelForm):

    class Meta:
        model = JIRA_Issue
        exclude = ['product']


class JIRAForm(forms.ModelForm):
    password = forms.CharField(widget=forms.PasswordInput, required=True)

    class Meta:
        model = JIRA_Conf
        exclude = ['product']


class ExpressJIRAForm(forms.ModelForm):
    password = forms.CharField(widget=forms.PasswordInput, required=True)
    issue_key = forms.CharField(required=True, help_text='A valid issue ID is required to gather the necessary information.')

    class Meta:
        model = JIRA_Conf
        exclude = ['product', 'epic_name_id', 'open_status_key',
                    'close_status_key', 'info_mapping_severity',
                    'low_mapping_severity', 'medium_mapping_severity',
                    'high_mapping_severity', 'critical_mapping_severity', 'finding_text']


class Benchmark_Product_SummaryForm(forms.ModelForm):

    class Meta:
        model = Benchmark_Product_Summary
        exclude = ['product', 'current_level', 'benchmark_type', 'asvs_level_1_benchmark', 'asvs_level_1_score', 'asvs_level_2_benchmark', 'asvs_level_2_score', 'asvs_level_3_benchmark', 'asvs_level_3_score']


class DeleteBenchmarkForm(forms.ModelForm):
    id = forms.IntegerField(required=True,
                            widget=forms.widgets.HiddenInput())

    class Meta:
        model = Benchmark_Product_Summary
        exclude = ['product', 'benchmark_type', 'desired_level', 'current_level', 'asvs_level_1_benchmark', 'asvs_level_1_score', 'asvs_level_2_benchmark', 'asvs_level_2_score', 'asvs_level_3_benchmark', 'asvs_level_3_score', 'publish']


class JIRA_PKeyForm(forms.ModelForm):

    class Meta:
        model = JIRA_PKey
        exclude = ['product']


class Sonarqube_ProductForm(forms.ModelForm):

    def __init__(self, *args, **kwargs):
        super(Sonarqube_ProductForm, self).__init__(*args, **kwargs)
        Tool_Type.objects.get_or_create(name='SonarQube')

    sonarqube_tool_config = forms.ModelChoiceField(
        label='SonarQube Configuration',
        queryset=Tool_Configuration.objects.filter(tool_type__name="SonarQube").order_by('name'),
        required=False
    )

    class Meta:
        model = Sonarqube_Product
        exclude = ['product']


class DeleteJIRAConfForm(forms.ModelForm):
    id = forms.IntegerField(required=True,
                            widget=forms.widgets.HiddenInput())

    class Meta:
        model = JIRA_Conf
        fields = ('id',)


class ToolTypeForm(forms.ModelForm):
    class Meta:
        model = Tool_Type
        exclude = ['product']


class LanguagesTypeForm(forms.ModelForm):
    class Meta:
        model = Languages
        exclude = ['product']


class Languages_TypeTypeForm(forms.ModelForm):
    class Meta:
        model = Language_Type
        exclude = ['product']


class App_AnalysisTypeForm(forms.ModelForm):
    class Meta:
        model = App_Analysis
        exclude = ['product']


class ToolConfigForm(forms.ModelForm):
    tool_type = forms.ModelChoiceField(queryset=Tool_Type.objects.all(), label='Tool Type')
    ssh = forms.CharField(widget=forms.Textarea(attrs={}), required=False, label='SSH Key')

    class Meta:
        model = Tool_Configuration
        exclude = ['product']

    def clean(self):
        from django.core.validators import URLValidator
        form_data = self.cleaned_data

        try:
            url_validator = URLValidator(schemes=['ssh', 'http', 'https'])
            url_validator(form_data["url"])
        except forms.ValidationError:
            raise forms.ValidationError(
                'It does not appear as though this endpoint is a valid URL/SSH or IP address.',
                code='invalid')

        return form_data


class DeleteObjectsSettingsForm(forms.ModelForm):
    id = forms.IntegerField(required=True,
                            widget=forms.widgets.HiddenInput())

    class Meta:
        model = Objects
        exclude = ['tool_type']


class DeleteToolProductSettingsForm(forms.ModelForm):
    id = forms.IntegerField(required=True,
                            widget=forms.widgets.HiddenInput())

    class Meta:
        model = Tool_Product_Settings
        exclude = ['tool_type']


class ToolProductSettingsForm(forms.ModelForm):
    tool_configuration = forms.ModelChoiceField(queryset=Tool_Configuration.objects.all(), label='Tool Configuration')

    class Meta:
        model = Tool_Product_Settings
        fields = ['name', 'description', 'url', 'tool_configuration', 'tool_project_id']
        exclude = ['tool_type']
        order = ['name']

    def clean(self):
        from django.core.validators import URLValidator
        form_data = self.cleaned_data

        try:
            url_validator = URLValidator(schemes=['ssh', 'http', 'https'])
            url_validator(form_data["url"])
        except forms.ValidationError:
            raise forms.ValidationError(
                'It does not appear as though this endpoint is a valid URL/SSH or IP address.',
                code='invalid')

        return form_data


class ObjectSettingsForm(forms.ModelForm):

    tags = forms.CharField(widget=forms.SelectMultiple(choices=[]),
                           required=False,
                           help_text="Add tags that help describe this object.  "
                                     "Choose from the list or add new tags.  Press TAB key to add.")

    class Meta:
        model = Objects
        fields = ['path', 'folder', 'artifact', 'name', 'review_status']
        exclude = ['product']

    def __init__(self, *args, **kwargs):
        tags = Tag.objects.usage_for_model(Objects)
        t = [(tag.name, tag.name) for tag in tags]
        super(ObjectSettingsForm, self).__init__(*args, **kwargs)
        self.fields['tags'].widget.choices = t

    def clean(self):
        form_data = self.cleaned_data

        return form_data


class CredMappingForm(forms.ModelForm):
    cred_user = forms.ModelChoiceField(queryset=Cred_Mapping.objects.all().select_related('cred_id'), required=False,
                                       label='Select a Credential')

    class Meta:
        model = Cred_Mapping
        fields = ['cred_user']
        exclude = ['product', 'finding', 'engagement', 'test', 'url', 'is_authn_provider']


class CredMappingFormProd(forms.ModelForm):
    class Meta:
        model = Cred_Mapping
        fields = ['cred_id', 'url', 'is_authn_provider']
        exclude = ['product', 'finding', 'engagement', 'test']


class EngagementPresetsForm(forms.ModelForm):

    notes = forms.CharField(widget=forms.Textarea(attrs={}),
                                  required=False, help_text="Description of what needs to be tested or setting up environment for testing")

    scope = forms.CharField(widget=forms.Textarea(attrs={}),
                                  required=False, help_text="Scope of Engagement testing, IP's/Resources/URL's)")

    class Meta:
        model = Engagement_Presets
        exclude = ['product']


class DeleteEngagementPresetsForm(forms.ModelForm):
    id = forms.IntegerField(required=True,
                            widget=forms.widgets.HiddenInput())

    class Meta:
        model = Engagement_Presets
        fields = ['id']


class SystemSettingsForm(forms.ModelForm):

    class Meta:
        model = System_Settings
        exclude = ['product_grade']


class BenchmarkForm(forms.ModelForm):

    class Meta:
        model = Benchmark_Product
        exclude = ['product', 'control']


class Benchmark_RequirementForm(forms.ModelForm):

    class Meta:
        model = Benchmark_Requirement
        exclude = ['']


class NotificationsForm(forms.ModelForm):

    class Meta:
        model = Notifications
        exclude = ['']


class AjaxChoiceField(forms.ChoiceField):
    def valid_value(self, value):
        return True


class RuleForm(forms.ModelForm):

    class Meta:
        model = Rule
        exclude = ['key_product']


class ChildRuleForm(forms.ModelForm):

    class Meta:
        model = Child_Rule
        exclude = ['key_product']


RuleFormSet = modelformset_factory(Child_Rule, extra=2, max_num=10, exclude=[''], can_delete=True)


class DeleteRuleForm(forms.ModelForm):
    id = forms.IntegerField(required=True,
                            widget=forms.widgets.HiddenInput())

    class Meta:
        model = Rule
        fields = ('id',)


class CredUserForm(forms.ModelForm):
    # selenium_script = forms.FileField(widget=forms.widgets.FileInput(
    #    attrs={"accept": ".py"}),
    #    label="Select a Selenium Script", required=False)

    class Meta:
        model = Cred_User
        exclude = ['']
        # fields = ['selenium_script']


class JIRAPKeyForm(forms.ModelForm):
    conf = forms.ModelChoiceField(queryset=JIRA_Conf.objects.all(), label='JIRA Configuration', required=False)

    class Meta:
        model = JIRA_PKey
        exclude = ['product']


class JIRAFindingForm(forms.Form):
    def __init__(self, *args, **kwargs):
        self.enabled = kwargs.pop('enabled')
        super(JIRAFindingForm, self).__init__(*args, **kwargs)
        self.fields['push_to_jira'] = forms.BooleanField()
        self.fields['push_to_jira'].required = False
        self.fields['push_to_jira'].help_text = "Checking this will overwrite content of your JIRA issue, or create one."

    push_to_jira = forms.BooleanField(required=False)<|MERGE_RESOLUTION|>--- conflicted
+++ resolved
@@ -965,11 +965,7 @@
         model = Finding
         order = ('title', 'severity', 'endpoints', 'description', 'impact')
         exclude = ('reporter', 'url', 'numerical_severity', 'endpoint', 'images', 'under_review', 'reviewers',
-<<<<<<< HEAD
-                   'review_requested_by', 'is_Mitigated', 'sonarqube_issue')
-=======
                    'review_requested_by', 'is_Mitigated', 'jira_creation', 'jira_change', 'sonarqube_issue')
->>>>>>> e1f641e5
 
 
 class StubFindingForm(forms.ModelForm):
