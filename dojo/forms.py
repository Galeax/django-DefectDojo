--- conflicted
+++ resolved
@@ -925,11 +925,7 @@
         model = Finding
         order = ('title', 'severity', 'endpoints', 'description', 'impact')
         exclude = ('reporter', 'url', 'numerical_severity', 'endpoint', 'images', 'under_review', 'reviewers',
-<<<<<<< HEAD
-                   'review_requested_by', 'is_Mitigated', 'sonarqube_issue')
-=======
-                   'review_requested_by', 'is_Mitigated', 'jira_creation', 'jira_change')
->>>>>>> c8a639a8
+                   'review_requested_by', 'is_Mitigated', 'jira_creation', 'jira_change', 'sonarqube_issue')
 
 
 class StubFindingForm(forms.ModelForm):
