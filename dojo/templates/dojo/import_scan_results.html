{% extends "base.html" %}
{% load static from staticfiles %}
{% block add_css %}
    <link rel="stylesheet" href="{% static "chosen-bootstrap/chosen.bootstrap.min.css" %}">
{% endblock %}
{% block add_styles %}
.chosen-container {
    width: 70% !important;
}
{% endblock %}
{% block content %}
    <h3> Add Tests</h3>
    <form class="form-horizontal" action="" enctype="multipart/form-data" method="post">
	{% csrf_token %}
	{% include "dojo/form_fields.html" with form=form %}
	{% include "dojo/form_fields.html" with form=cred_form %}
	<div class="form-group">
	    <div class="col-sm-offset-2 col-sm-10">
		<input class="btn btn-primary" type="submit" value="Upload File"/>
	    </div>
	</div>
    </form>
    <div class="well">
	<p>Upload your third party tool scan results and all the findings
	    will be imported automatically.</p>

	<p>DefectDojo accepts:</p>
    <ul>
<<<<<<< HEAD
	<li><b>Netsparker Scanner</b> - Netspaker JSON format.</li>
=======
	<li><b>AWS Scout2 Scanner</b> - JS file in scout2-report/inc-awsconfig/aws_config.js.</li>
	<li><b>AWS Prowler Scanner</b> - Prowler file can be imported as a CSV file (-M csv).</li>
>>>>>>> 3dec71f4
	<li><b>Arachni Scanner</b> - Arachni JSON report format.</li>
	<li><b>AppSpider (Rapid7)</b> - Use the VulnerabilitiesSummary.xml file found in the zipped report download.</li>
	<li><b>Bandit</b> - JSON report format</li>
	<li><b>Burp XML</b> - When the Burp report is generated, the recommended option is Base64 encoding both the request and
	    response fields. These fields will be processed and made available in the 'Finding View' page.</li>
	<li><b>Brakeman Scan</b> - Import Brakeman Scanner findings in JSON format.</li>
	<li><b>Clair Scan</b> - Import JSON reports of Docker image vulnerabilities.</li>
	<li><b>Clair Klar Scan</b> -  Import JSON reports of Docker image vulnerabilities from clair klar client.</li>
	<li><b>Contrast Scanner</b> - CSV Report</b></li>
	<li><b>Checkmarx Detailed XML Report</b></li>
	<li><b>Crashtest Security JUnit XML Report</b></li>
	<li><b>Dependency Check</b> - OWASP Dependency Check output can be imported in Xml format.</li>
	<li><b>Generic Findings Import</b> - Import Generic findings in CSV format.</li>
	<li><b>Gosec Scanner </b> - Import Gosec Scanner findings in JSON format.</li>
	<li><b>MobSF Scanner </b> - Export a JSON file using the API, api/v1/report_json.</li>
	<li><b>Nessus (Tenable)</b> - Reports can be imported as CSV or .nessus (XML) report formats.</li>
	<li><b>Nexpose XML 2.0 (Rapid7)</b> - Use the full XML export template from Nexpose.</li>
	<li><b>Nikto</b> - XML output</li>
	<li><b>Nmap</b> - XML output (use -oX)</li>
	<li><b>Node Security Platform</b> - Node Security Platform (NSP) output file can be imported in JSON format.</li>
	<li><b>NPM Audit</b> - NPM Audit Scan output file can be imported in JSON format.</li>
	<li><b>OpenVAS CSV</b> - Import OpenVAS Scan in CSV format. Export as CSV Results on OpenVAS.</li>
	<li><b>PHP Security Audit v2</b> - Import PHP Security Audit v2 Scan in JSON format.</li>
	<li><b>Qualys</b> - Qualys output files can be imported in XML format.</li>
	<li><b>Qualys WebScan</b> - Qualys WebScan output files can be imported in XML format.</li>
	<li><b>Retire.js</b> - Retire.js JavaScript scan (--js) output file can be imported in JSON format.</li>
	<li><b>Safety Scan</b> - Safety scan (--json) output file can be imported in JSON format.</li>
	<li><b>SKF Scan</b> - Output of SKF Sprint summary export.</li>
	<li><b>Snyk</b> - Snyk output file (snyk test --json > snyk.json) can be imported in JSON format.</li>
	<li><b>SonarQube</b> - SonarQube output file can be imported in HTML format.</li>
	<li><b>SpotBugs</b> - XML report of textui cli.</li>
	<li><b>SSL Labs</b> - JSON Output of ssllabs-scan cli.</li>
	<li><b>Trufflehog</b> - JSON Output of Trufflehog.</li>
	<li><b>Trustwave</b> - CSV output of Trustwave vulnerability scan.</li>
	<li><b>Visual Code Grepper (VCG)</b> - VCG output can be imported in CSV or Xml formats.</li>
	<li><b>Veracode Detailed XML Report</b></li>
	<li><b>Zed Attack Proxy</b> - ZAP XML report format.</li>
	<li><b>Acunetix Scanner</b> - XML format.</li>
    </ul>

	{% if additional_message %}
	    <p class="text-info">
		<b>Note:</b> {{ additional_message }}
	    </p>
	{% endif %}
    </div>
{% endblock %}
{% block postscript %}
    <script type="application/javascript" src="{% static "chosen/chosen.jquery.min.js" %}"></script>
    <script type="application/javascript">
	$(function () {

	    $('#id_tags').chosen({
		'placeholder_text_multiple': 'Select or add some tags...',
		'no_results_text': "Tag not found, press TAB key to add.",
	    });

	    $(".search-field").find("input").on("keydown", function (evt) {
		var stroke;
		stroke = (_ref = evt.which) != null ? _ref : evt.keyCode;
		if (stroke == 9) { // 9 = tab key
			var o = new Option($(this).val(), $(this).val(), true, true);
			$("#id_tags").append(o);
		    $('#id_tags').trigger('chosen:updated');
		    $('#id_tags').focus();
		    return false;
		}
	    });
	});
    </script>
{% endblock %}<|MERGE_RESOLUTION|>--- conflicted
+++ resolved
@@ -26,12 +26,9 @@
 
 	<p>DefectDojo accepts:</p>
     <ul>
-<<<<<<< HEAD
 	<li><b>Netsparker Scanner</b> - Netspaker JSON format.</li>
-=======
 	<li><b>AWS Scout2 Scanner</b> - JS file in scout2-report/inc-awsconfig/aws_config.js.</li>
 	<li><b>AWS Prowler Scanner</b> - Prowler file can be imported as a CSV file (-M csv).</li>
->>>>>>> 3dec71f4
 	<li><b>Arachni Scanner</b> - Arachni JSON report format.</li>
 	<li><b>AppSpider (Rapid7)</b> - Use the VulnerabilitiesSummary.xml file found in the zipped report download.</li>
 	<li><b>Bandit</b> - JSON report format</li>
