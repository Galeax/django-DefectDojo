{% extends "base.html" %}
{% load static from staticfiles %}
{% block add_css %}
    <link rel="stylesheet" href="{% static "chosen-bootstrap/chosen.bootstrap.min.css" %}">
{% endblock %}
{% block add_styles %}
.chosen-container {
    width: 70% !important;
}
{% endblock %}
{% block content %}
    <h3> Add Tests</h3>
    <form class="form-horizontal" action="" enctype="multipart/form-data" method="post">
	{% csrf_token %}
	{% include "dojo/form_fields.html" with form=form %}
	{% include "dojo/form_fields.html" with form=cred_form %}
	<div class="form-group">
	    <div class="col-sm-offset-2 col-sm-10">
		<input class="btn btn-primary" type="submit" value="Upload File"/>
	    </div>
	</div>
    </form>
    <div class="well">
	<p>Upload your third party tool scan results and all the findings
	    will be imported automatically.</p>

	<p>DefectDojo accepts:</p>
    <ul>
	<li><b>Acunetix Scanner</b> - XML format.</li>
	<li><b>Anchore-Engine</b> - Anchore-CLI JSON vulnerability report format.</li>
	<li><b>AWS Scout2 Scanner</b> - JS file in scout2-report/inc-awsconfig/aws_config.js.</li>
	<li><b>AWS Prowler Scanner</b> - Prowler file can be imported as a CSV file (-M csv).</li>
	<li><b>Arachni Scanner</b> - Arachni JSON report format.</li>
	<li><b>AppSpider (Rapid7)</b> - Use the VulnerabilitiesSummary.xml file found in the zipped report download.</li>
	<li><b>Bandit</b> - JSON report format</li>
	<li><b>Blackduck Hub</b> - CSV report format (security.csv)</li>
	<li><b>Bundler-Audit Scan</b> - 'bundler-audit check' output (in plain text)</li>
	<li><b>Burp XML</b> - When the Burp report is generated, the recommended option is Base64 encoding both the request and
	    response fields. These fields will be processed and made available in the 'Finding View' page.</li>
	<li><b>Brakeman Scan</b> - Import Brakeman Scanner findings in JSON format.</li>
	<li><b>Clair Scan</b> - Import JSON reports of Docker image vulnerabilities.</li>
	<li><b>Clair Klar Scan</b> -  Import JSON reports of Docker image vulnerabilities from clair klar client.</li>
	<li><b>Contrast Scanner</b> - CSV Report</b></li>
	<li><b>Checkmarx Detailed XML Report</b></li>
	<li><b>Crashtest Security JUnit XML Report</b></li>
	<li><b>DawnScanner</b> - Dawnscanner (-j) output file can be imported in JSON format.</li>
	<li><b>Dependency Check</b> - OWASP Dependency Check output can be imported in Xml format.</li>
	<li><b>Generic Findings Import</b> - Import Generic findings in CSV format.</li>
	<li><b>Gosec Scanner </b> - Import Gosec Scanner findings in JSON format.</li>
	<li><b>Kiuwan Scanner</b> - Import Kiuwan Scan in CSV format. Export as CSV Results on Kiuwan.</li>
	<li><b>MobSF Scanner </b> - Export a JSON file using the API, api/v1/report_json.</li>
	<li><b>Nessus (Tenable)</b> - Reports can be imported as CSV or .nessus (XML) report formats.</li>
	<li><b>Netsparker Scanner</b> - Netsparker JSON format.</li>
	<li><b>Nexpose XML 2.0 (Rapid7)</b> - Use the full XML export template from Nexpose.</li>
	<li><b>Nikto</b> - XML output</li>
	<li><b>Nmap</b> - XML output (use -oX)</li>
	<li><b>Node Security Platform</b> - Node Security Platform (NSP) output file can be imported in JSON format.</li>
	<li><b>NPM Audit</b> - NPM Audit Scan output file can be imported in JSON format.</li>
	<li><b>Openscap Vulnerability Scan</b> - Import Openscap Vulnerability Scan in XML formats.</li>
	<li><b>OpenVAS CSV</b> - Import OpenVAS Scan in CSV format. Export as CSV Results on OpenVAS.</li>
	<li><b>PHP Security Audit v2</b> - Import PHP Security Audit v2 Scan in JSON format.</li>
	<li><b>PHP Symfony Check</b> - Import results from the PHP Symfony Security Checker by Sensioslabs.</li>
	<li><b>Qualys</b> - Qualys output files can be imported in XML format.</li>
	<li><b>Qualys WebScan</b> - Qualys WebScan output files can be imported in XML format.</li>
	<li><b>Retire.js</b> - Retire.js JavaScript scan (--js) output file can be imported in JSON format.</li>
	<li><b>Safety Scan</b> - Safety scan (--json) output file can be imported in JSON format.</li>
	<li><b>SKF Scan</b> - Output of SKF Sprint summary export.</li>
	<li><b>Snyk</b> - Snyk output file (snyk test --json > snyk.json) can be imported in JSON format.</li>
	<!----<li><b>SonarQube</b> - SonarQube output file can be imported in HTML format.</li>-->
	<li><b>Sonatype Application Scan</b> - Can be imported in JSON format</li>
	<li><b>SpotBugs</b> - XML report of textui cli.</li>
	<li><b>SSL Labs</b> - JSON Output of ssllabs-scan cli.</li>
	<li><b>Trufflehog</b> - JSON Output of Trufflehog.</li>
	<li><b>Trustwave</b> - CSV output of Trustwave vulnerability scan.</li>
	<li><b>Twistlock image scan</b> - JSON output of twistcli image scan.</li>
	<li><b>Visual Code Grepper (VCG)</b> - VCG output can be imported in CSV or Xml formats.</li>
	<li><b>Veracode Detailed XML Report</b></li>
<<<<<<< HEAD
	<li><b>Immuniweb Scan</b> - XML Scan Result File from Imuniweb Scan.</li>
=======
	<li><b>Wapiti Scan</b> - Import XML report.</li>
>>>>>>> 3684f9b0
	<li><b>Zed Attack Proxy</b> - ZAP XML report format.</li>
    </ul>

	{% if additional_message %}
	    <p class="text-info">
		<b>Note:</b> {{ additional_message }}
	    </p>
	{% endif %}
    </div>
{% endblock %}
{% block postscript %}
    <script type="application/javascript" src="{% static "chosen/chosen.jquery.min.js" %}"></script>
    <script type="application/javascript">
	$(function () {

	    $('#id_tags').chosen({
		'placeholder_text_multiple': 'Select or add some tags...',
		'no_results_text': "Tag not found, press TAB key to add.",
	    });

	    $(".search-field").find("input").on("keydown", function (evt) {
		var stroke;
		stroke = (_ref = evt.which) != null ? _ref : evt.keyCode;
		if (stroke == 9) { // 9 = tab key
			var o = new Option($(this).val(), $(this).val(), true, true);
			$("#id_tags").append(o);
		    $('#id_tags').trigger('chosen:updated');
		    $('#id_tags').focus();
		    return false;
		}
	    });
	});
    </script>
{% endblock %}<|MERGE_RESOLUTION|>--- conflicted
+++ resolved
@@ -75,11 +75,8 @@
 	<li><b>Twistlock image scan</b> - JSON output of twistcli image scan.</li>
 	<li><b>Visual Code Grepper (VCG)</b> - VCG output can be imported in CSV or Xml formats.</li>
 	<li><b>Veracode Detailed XML Report</b></li>
-<<<<<<< HEAD
+	<li><b>Wapiti Scan</b> - Import XML report.</li>
 	<li><b>Immuniweb Scan</b> - XML Scan Result File from Imuniweb Scan.</li>
-=======
-	<li><b>Wapiti Scan</b> - Import XML report.</li>
->>>>>>> 3684f9b0
 	<li><b>Zed Attack Proxy</b> - ZAP XML report format.</li>
     </ul>
 
