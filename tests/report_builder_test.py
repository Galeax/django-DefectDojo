import os
import sys
import unittest

from base_test_class import BaseTestCase
from product_test import ProductTest
from selenium.webdriver.common.action_chains import ActionChains
from selenium.webdriver.common.by import By
from selenium.webdriver.support import expected_conditions as EC
from selenium.webdriver.support.ui import Select, WebDriverWait

dir_path = os.path.dirname(os.path.realpath(__file__))


class ReportBuilderTest(BaseTestCase):

    # Move the report blocks from Available Widgets to Report Format
    def move_blocks(self, driver):
        in_use = driver.find_element(By.ID, "sortable2")
        available_widgets = driver.find_element(By.ID, "sortable1").find_elements(By.TAG_NAME, "li")
        for widget in available_widgets:
            ActionChains(driver).drag_and_drop(widget, in_use).perform()

    # Fill in the boxes
    def enter_values(self, driver):
        in_use = driver.find_element(By.ID, "sortable2").find_elements(By.TAG_NAME, "li")
        for widget in in_use:
            class_names = widget.get_attribute("class")
            if "cover-page" in class_names:
                inputs = widget.find_elements(By.TAG_NAME, "input")
                for field in inputs:
                    field.send_keys("cover words")
            if "wysiwyg-content" in class_names:
                widget.find_element(By.CLASS_NAME, "editor").send_keys("wysiwyg")

    def generate_HTML_report(self):
        driver = self.driver
        driver.get(self.base_url + "reports/builder")
        self.move_blocks(driver)
        self.enter_values(driver)
        Select(driver.find_element(By.ID, "id_report_type")).select_by_visible_text("HTML")
        driver.find_element(By.ID, "id_report_name").send_keys("Test Report")
        driver.find_element(By.CLASS_NAME, "run_report").click()
        self.assertTrue(driver.current_url == self.base_url + "reports/custom")

<<<<<<< HEAD
=======
    def generate_AsciiDoc_report(self):
        driver = self.driver
        driver.get(self.base_url + "reports/builder")
        self.move_blocks(driver)
        self.enter_values(driver)
        Select(driver.find_element(By.ID, "id_report_type")).select_by_visible_text("AsciiDoc")
        driver.find_element(By.ID, "id_report_name").send_keys("Test Report")
        driver.find_element(By.CLASS_NAME, "run_report").click()
        self.assertTrue(driver.current_url == self.base_url + "reports/custom")

>>>>>>> a62ea5d9
    def test_product_type_report(self):
        driver = self.driver
        driver.get(self.base_url + "product/type")
        driver.find_element(By.ID, "dropdownMenuProductType").click()
        driver.find_element(By.PARTIAL_LINK_TEXT, "Report").click()
        my_select = Select(driver.find_element(By.ID, "id_include_finding_notes"))
        my_select.select_by_index(1)

        my_select = Select(driver.find_element(By.ID, "id_include_executive_summary"))
        my_select.select_by_index(1)

        my_select = Select(driver.find_element(By.ID, "id_include_executive_summary"))
        my_select.select_by_index(1)

        my_select = Select(driver.find_element(By.ID, "id_include_table_of_contents"))
        my_select.select_by_index(1)

        driver.find_element(By.NAME, "_generate").click()

    def test_product_report(self):
        driver = self.driver
        self.goto_product_overview(driver)
        driver.find_element(By.LINK_TEXT, "QA Test").click()
        driver.find_element(By.ID, "dropdownMenu1").click()
        driver.find_element(By.PARTIAL_LINK_TEXT, "Product Report").click()

        my_select = Select(driver.find_element(By.ID, "id_include_finding_notes"))
        my_select.select_by_index(1)

        my_select = Select(driver.find_element(By.ID, "id_include_executive_summary"))
        my_select.select_by_index(1)

        my_select = Select(driver.find_element(By.ID, "id_include_table_of_contents"))
        my_select.select_by_index(1)

        driver.find_element(By.NAME, "_generate").click()

    def test_engagement_report(self):
        driver = self.driver
        self.goto_product_overview(driver)
        driver.find_element(By.LINK_TEXT, "QA Test").click()
        driver.find_element(By.PARTIAL_LINK_TEXT, "Engagements").click()
        driver.find_element(By.LINK_TEXT, "View Engagements").click()
        driver.find_element(By.LINK_TEXT, "Ad Hoc Engagement").click()
        driver.find_element(By.ID, "dropdownMenu1").click()
        driver.find_element(By.PARTIAL_LINK_TEXT, "Report").click()
        my_select = Select(driver.find_element(By.ID, "id_include_finding_notes"))
        my_select.select_by_index(1)

        my_select = Select(driver.find_element(By.ID, "id_include_executive_summary"))
        my_select.select_by_index(1)

        my_select = Select(driver.find_element(By.ID, "id_include_table_of_contents"))
        my_select.select_by_index(1)

        driver.find_element(By.NAME, "_generate").click()

    def test_test_report(self):
        driver = self.driver
        self.goto_product_overview(driver)
        driver.find_element(By.LINK_TEXT, "QA Test").click()
        driver.find_element(By.PARTIAL_LINK_TEXT, "Engagements").click()
        driver.find_element(By.LINK_TEXT, "View Engagements").click()
        driver.find_element(By.LINK_TEXT, "Ad Hoc Engagement").click()
        driver.find_element(By.LINK_TEXT, "Pen Test").click()
        driver.find_element(By.ID, "dropdownMenu1").click()
        driver.find_element(By.PARTIAL_LINK_TEXT, "Report").click()
        my_select = Select(driver.find_element(By.ID, "id_include_finding_notes"))
        my_select.select_by_index(1)

        my_select = Select(driver.find_element(By.ID, "id_include_executive_summary"))
        my_select.select_by_index(1)

        my_select = Select(driver.find_element(By.ID, "id_include_table_of_contents"))
        my_select.select_by_index(1)

        driver.find_element(By.NAME, "_generate").click()

    def test_product_endpoint_report(self):
        driver = self.driver
        self.goto_product_overview(driver)
        driver.find_element(By.LINK_TEXT, "QA Test").click()
        driver.find_element(By.PARTIAL_LINK_TEXT, "Endpoints").click()
        driver.find_element(By.LINK_TEXT, "Endpoint Report").click()

        # extra dropdown click
        # print('waiting for show-filters to appear due to the amazing javascript we have...')
        dropdown = WebDriverWait(driver, 20).until(EC.visibility_of_element_located((By.ID, "show-filters")))

        dropdown = driver.find_element(By.ID, "show-filters")
        dropdown.click()

        # print('waiting for filter section to expand...')
        my_select = WebDriverWait(driver, 20).until(EC.visibility_of_element_located((By.XPATH, "//label[@for='id_include_finding_notes']")))

        my_select = Select(driver.find_element(By.ID, "id_include_finding_notes"))
        my_select.select_by_index(1)

        my_select = Select(driver.find_element(By.ID, "id_include_executive_summary"))
        my_select.select_by_index(1)

        my_select = Select(driver.find_element(By.ID, "id_include_table_of_contents"))
        my_select.select_by_index(1)

        driver.find_element(By.NAME, "_generate").click()

    def test_product_list_report(self):
        driver = self.driver
        self.goto_product_overview(driver)
        driver.find_element(By.ID, "dropdownMenu1").click()
        driver.find_element(By.LINK_TEXT, "Findings Report").click()

        my_select = Select(driver.find_element(By.ID, "id_include_finding_notes"))
        my_select.select_by_index(1)

        my_select = Select(driver.find_element(By.ID, "id_include_executive_summary"))
        my_select.select_by_index(1)

        my_select = Select(driver.find_element(By.ID, "id_include_table_of_contents"))
        my_select.select_by_index(1)

        driver.find_element(By.NAME, "_generate").click()


def add_report_tests_to_suite(suite):
    # Add each test the the suite to be run
    # success and failure is output by the test
    suite.addTest(BaseTestCase("test_login"))
    suite.addTest(BaseTestCase("disable_block_execution"))
    suite.addTest(ProductTest("test_create_product"))
    suite.addTest(ProductTest("test_add_product_finding"))
    suite.addTest(ProductTest("test_add_product_endpoints"))

<<<<<<< HEAD
    suite.addTest(ReportBuilderTest('generate_HTML_report'))
=======
    suite.addTest(ReportBuilderTest("generate_HTML_report"))
    suite.addTest(ReportBuilderTest("generate_AsciiDoc_report"))
>>>>>>> a62ea5d9

    # we add reports here as we now have a product that triggers some logic inside reports
    suite.addTest(ReportBuilderTest("test_product_type_report"))
    suite.addTest(ReportBuilderTest("test_product_report"))
    suite.addTest(ReportBuilderTest("test_engagement_report"))
    suite.addTest(ReportBuilderTest("test_test_report"))
    suite.addTest(ReportBuilderTest("test_product_endpoint_report"))

    suite.addTest(ProductTest("test_delete_product"))
    return suite


def suite():
    suite = unittest.TestSuite()
    add_report_tests_to_suite(suite)
    return suite


if __name__ == "__main__":
    runner = unittest.TextTestRunner(descriptions=True, failfast=True, verbosity=2)
    ret = not runner.run(suite()).wasSuccessful()
    BaseTestCase.tearDownDriver()
    sys.exit(ret)<|MERGE_RESOLUTION|>--- conflicted
+++ resolved
@@ -43,19 +43,6 @@
         driver.find_element(By.CLASS_NAME, "run_report").click()
         self.assertTrue(driver.current_url == self.base_url + "reports/custom")
 
-<<<<<<< HEAD
-=======
-    def generate_AsciiDoc_report(self):
-        driver = self.driver
-        driver.get(self.base_url + "reports/builder")
-        self.move_blocks(driver)
-        self.enter_values(driver)
-        Select(driver.find_element(By.ID, "id_report_type")).select_by_visible_text("AsciiDoc")
-        driver.find_element(By.ID, "id_report_name").send_keys("Test Report")
-        driver.find_element(By.CLASS_NAME, "run_report").click()
-        self.assertTrue(driver.current_url == self.base_url + "reports/custom")
-
->>>>>>> a62ea5d9
     def test_product_type_report(self):
         driver = self.driver
         driver.get(self.base_url + "product/type")
@@ -188,14 +175,7 @@
     suite.addTest(ProductTest("test_create_product"))
     suite.addTest(ProductTest("test_add_product_finding"))
     suite.addTest(ProductTest("test_add_product_endpoints"))
-
-<<<<<<< HEAD
     suite.addTest(ReportBuilderTest('generate_HTML_report'))
-=======
-    suite.addTest(ReportBuilderTest("generate_HTML_report"))
-    suite.addTest(ReportBuilderTest("generate_AsciiDoc_report"))
->>>>>>> a62ea5d9
-
     # we add reports here as we now have a product that triggers some logic inside reports
     suite.addTest(ReportBuilderTest("test_product_type_report"))
     suite.addTest(ReportBuilderTest("test_product_report"))
